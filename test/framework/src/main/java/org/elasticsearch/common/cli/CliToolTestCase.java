--- conflicted
+++ resolved
@@ -20,12 +20,6 @@
 package org.elasticsearch.common.cli;
 
 import java.io.IOException;
-<<<<<<< HEAD
-import java.io.PrintWriter;
-import java.util.ArrayList;
-import java.util.List;
-=======
->>>>>>> 0b0a2513
 
 import org.elasticsearch.common.Strings;
 import org.elasticsearch.common.SuppressForbidden;
@@ -34,13 +28,6 @@
 import org.junit.After;
 import org.junit.Before;
 
-<<<<<<< HEAD
-import static org.hamcrest.Matchers.containsString;
-import static org.hamcrest.Matchers.greaterThan;
-import static org.hamcrest.Matchers.hasSize;
-
-=======
->>>>>>> 0b0a2513
 public abstract class CliToolTestCase extends ESTestCase {
 
     @Before
@@ -62,71 +49,9 @@
         return command.split("\\s+");
     }
 
-<<<<<<< HEAD
-    /**
-     * A terminal implementation that discards everything
-     */
-    public static class MockTerminal extends Terminal {
-
-        @Override
-        protected void doPrint(String msg) {}
-
-        @Override
-        public String readText(String prompt) {
-            return null;
-        }
-
-        @Override
-        public char[] readSecret(String prompt) {
-            return new char[0];
-        }
-
-        @Override
-        public PrintWriter getWriter() {
-            return null;
-        }
-    }
-
-    /**
-     * A terminal implementation that captures everything written to it
-     */
-    public static class CaptureOutputTerminal extends MockTerminal {
-
-        List<String> terminalOutput = new ArrayList<>();
-
-        public CaptureOutputTerminal() {
-            this(Verbosity.NORMAL);
-        }
-
-        public CaptureOutputTerminal(Verbosity verbosity) {
-            setVerbosity(verbosity);
-        }
-
-        @Override
-        protected void doPrint(String msg) {
-            terminalOutput.add(msg);
-        }
-
-        public List<String> getTerminalOutput() {
-            return terminalOutput;
-        }
-    }
-
-    public static void assertTerminalOutputContainsHelpFile(CliToolTestCase.CaptureOutputTerminal terminal, String classPath) throws IOException {
-        List<String> nonEmptyLines = new ArrayList<>();
-        for (String line : terminal.getTerminalOutput()) {
-            String originalPrintedLine = line.replaceAll(System.lineSeparator(), "");
-            if (Strings.isNullOrEmpty(originalPrintedLine)) {
-                nonEmptyLines.add(originalPrintedLine);
-            }
-        }
-        assertThat(nonEmptyLines, hasSize(greaterThan(0)));
-
-=======
     public static void assertTerminalOutputContainsHelpFile(MockTerminal terminal, String classPath) throws IOException {
         String output = terminal.getOutput();
         assertFalse(output, output.isEmpty());
->>>>>>> 0b0a2513
         String expectedDocs = StreamsUtils.copyToStringFromClasspath(classPath);
         assertTrue(output, output.contains(expectedDocs));
     }
