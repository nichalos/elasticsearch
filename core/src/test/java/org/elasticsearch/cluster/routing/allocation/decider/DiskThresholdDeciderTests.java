--- conflicted
+++ resolved
@@ -843,13 +843,8 @@
                 .build();
 
         // Two shards consuming each 80% of disk space while 70% is allowed, so shard 0 isn't allowed here
-<<<<<<< HEAD
-        ShardRouting firstRouting = TestShardRouting.newShardRouting("test", 0, "node1", null, null, 1, true, ShardRoutingState.STARTED, 1);
-        ShardRouting secondRouting = TestShardRouting.newShardRouting("test", 1, "node1", null, null, 1, true, ShardRoutingState.STARTED, 1);
-=======
-        ShardRouting firstRouting = TestShardRouting.newShardRouting("test", 0, "node1", null, null, true, ShardRoutingState.STARTED);
-        ShardRouting secondRouting = TestShardRouting.newShardRouting("test", 1, "node1", null, null, true, ShardRoutingState.STARTED);
->>>>>>> b5aee207
+        ShardRouting firstRouting = TestShardRouting.newShardRouting("test", 0, "node1", null, null, 1, true, ShardRoutingState.STARTED);
+        ShardRouting secondRouting = TestShardRouting.newShardRouting("test", 1, "node1", null, null, 1, true, ShardRoutingState.STARTED);
         RoutingNode firstRoutingNode = new RoutingNode("node1", discoveryNode1, Arrays.asList(firstRouting, secondRouting));
         RoutingTable.Builder builder = RoutingTable.builder().add(
                 IndexRoutingTable.builder(firstRouting.index())
@@ -868,13 +863,8 @@
         assertThat(decision.type(), equalTo(Decision.Type.NO));
 
         // Two shards consuming each 80% of disk space while 70% is allowed, but one is relocating, so shard 0 can stay
-<<<<<<< HEAD
-        firstRouting = TestShardRouting.newShardRouting("test", 0, "node1", null, null, 1, true, ShardRoutingState.STARTED, 1);
-        secondRouting = TestShardRouting.newShardRouting("test", 1, "node1", "node2", null, 1, true, ShardRoutingState.RELOCATING, 1);
-=======
-        firstRouting = TestShardRouting.newShardRouting("test", 0, "node1", null, null, true, ShardRoutingState.STARTED);
-        secondRouting = TestShardRouting.newShardRouting("test", 1, "node1", "node2", null, true, ShardRoutingState.RELOCATING);
->>>>>>> b5aee207
+        firstRouting = TestShardRouting.newShardRouting("test", 0, "node1", null, null, 1, true, ShardRoutingState.STARTED);
+        secondRouting = TestShardRouting.newShardRouting("test", 1, "node1", "node2", null, 1, true, ShardRoutingState.RELOCATING);
         firstRoutingNode = new RoutingNode("node1", discoveryNode1, Arrays.asList(firstRouting, secondRouting));
         builder = RoutingTable.builder().add(
                 IndexRoutingTable.builder(firstRouting.index())
@@ -971,13 +961,8 @@
                 .build();
 
         // Two shards consumes 80% of disk space in data node, but we have only one data node, shards should remain.
-<<<<<<< HEAD
-        ShardRouting firstRouting = TestShardRouting.newShardRouting("test", 0, "node2", null, null, 1, true, ShardRoutingState.STARTED, 1);
-        ShardRouting secondRouting = TestShardRouting.newShardRouting("test", 1, "node2", null, null, 1, true, ShardRoutingState.STARTED, 1);
-=======
-        ShardRouting firstRouting = TestShardRouting.newShardRouting("test", 0, "node2", null, null, true, ShardRoutingState.STARTED);
-        ShardRouting secondRouting = TestShardRouting.newShardRouting("test", 1, "node2", null, null, true, ShardRoutingState.STARTED);
->>>>>>> b5aee207
+        ShardRouting firstRouting = TestShardRouting.newShardRouting("test", 0, "node2", null, null, 1, true, ShardRoutingState.STARTED);
+        ShardRouting secondRouting = TestShardRouting.newShardRouting("test", 1, "node2", null, null, 1, true, ShardRoutingState.STARTED);
         RoutingNode firstRoutingNode = new RoutingNode("node2", discoveryNode2, Arrays.asList(firstRouting, secondRouting));
 
         RoutingTable.Builder builder = RoutingTable.builder().add(
@@ -1034,13 +1019,8 @@
         ClusterState updateClusterState = ClusterState.builder(clusterState).nodes(DiscoveryNodes.builder(clusterState.nodes())
                 .put(discoveryNode3)).build();
 
-<<<<<<< HEAD
-        firstRouting = TestShardRouting.newShardRouting("test", 0, "node2", null, null, 1, true, ShardRoutingState.STARTED, 1);
-        secondRouting = TestShardRouting.newShardRouting("test", 1, "node2", "node3", null, 1, true, ShardRoutingState.RELOCATING, 1);
-=======
-        firstRouting = TestShardRouting.newShardRouting("test", 0, "node2", null, null, true, ShardRoutingState.STARTED);
-        secondRouting = TestShardRouting.newShardRouting("test", 1, "node2", "node3", null, true, ShardRoutingState.RELOCATING);
->>>>>>> b5aee207
+        firstRouting = TestShardRouting.newShardRouting("test", 0, "node2", null, null, 1, true, ShardRoutingState.STARTED);
+        secondRouting = TestShardRouting.newShardRouting("test", 1, "node2", "node3", null, 1, true, ShardRoutingState.RELOCATING);
         firstRoutingNode = new RoutingNode("node2", discoveryNode2, Arrays.asList(firstRouting, secondRouting));
         builder = RoutingTable.builder().add(
                 IndexRoutingTable.builder(firstRouting.index())
