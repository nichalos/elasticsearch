--- conflicted
+++ resolved
@@ -41,12 +41,8 @@
 public class IndexingSlowLogTests extends ESTestCase {
     public void testSlowLogParsedDocumentPrinterSourceToLog() throws IOException {
         BytesReference source = JsonXContent.contentBuilder().startObject().field("foo", "bar").endObject().bytes();
-<<<<<<< HEAD
-        ParsedDocument pd = new ParsedDocument(new StringField("uid", "test:id", Store.YES), new IntField("version", 1, Store.YES),
-                new IntField("seqNo", 1, Store.YES), "id",
-=======
-        ParsedDocument pd = new ParsedDocument(new StringField("uid", "test:id", Store.YES), new LegacyIntField("version", 1, Store.YES), "id",
->>>>>>> 12a6f36a
+        ParsedDocument pd = new ParsedDocument(new StringField("uid", "test:id", Store.YES), new LegacyIntField("version", 1, Store.YES),
+                new LegacyIntField("seqNo", 1, Store.YES) , "id",
                 "test", null, 0, -1, null, source, null);
         Index index = new Index("foo", "123");
         // Turning off document logging doesn't log source[]
