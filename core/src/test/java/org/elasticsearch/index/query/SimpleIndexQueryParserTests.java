/*
 * Licensed to Elasticsearch under one or more contributor
 * license agreements. See the NOTICE file distributed with
 * this work for additional information regarding copyright
 * ownership. Elasticsearch licenses this file to you under
 * the Apache License, Version 2.0 (the "License"); you may
 * not use this file except in compliance with the License.
 * You may obtain a copy of the License at
 *
 *    http://www.apache.org/licenses/LICENSE-2.0
 *
 * Unless required by applicable law or agreed to in writing,
 * software distributed under the License is distributed on an
 * "AS IS" BASIS, WITHOUT WARRANTIES OR CONDITIONS OF ANY
 * KIND, either express or implied.  See the License for the
 * specific language governing permissions and limitations
 * under the License.
 */

package org.elasticsearch.index.query;

import com.google.common.collect.Sets;
import org.apache.lucene.analysis.core.WhitespaceAnalyzer;
import org.apache.lucene.index.*;
import org.apache.lucene.index.memory.MemoryIndex;
import org.apache.lucene.queries.BoostingQuery;
import org.apache.lucene.queries.ExtendedCommonTermsQuery;
import org.apache.lucene.queries.TermsQuery;
import org.apache.lucene.search.*;
import org.apache.lucene.search.spans.*;
import org.apache.lucene.search.BooleanClause.Occur;
import org.apache.lucene.spatial.prefix.IntersectsPrefixTreeFilter;
import org.apache.lucene.util.BytesRef;
import org.apache.lucene.util.BytesRefBuilder;
import org.apache.lucene.util.CharsRefBuilder;
import org.apache.lucene.util.NumericUtils;
import org.apache.lucene.util.automaton.TooComplexToDeterminizeException;
import org.elasticsearch.action.termvectors.MultiTermVectorsItemResponse;
import org.elasticsearch.action.termvectors.MultiTermVectorsResponse;
import org.elasticsearch.action.termvectors.TermVectorsRequest;
import org.elasticsearch.action.termvectors.TermVectorsResponse;
import org.elasticsearch.common.bytes.BytesArray;
import org.elasticsearch.common.compress.CompressedXContent;
import org.elasticsearch.common.lucene.search.MoreLikeThisQuery;
import org.elasticsearch.common.lucene.search.Queries;
import org.elasticsearch.common.lucene.search.function.BoostScoreFunction;
import org.elasticsearch.common.lucene.search.function.FunctionScoreQuery;
import org.elasticsearch.common.lucene.search.function.WeightFactorFunction;
import org.elasticsearch.common.settings.Settings;
import org.elasticsearch.common.unit.DistanceUnit;
import org.elasticsearch.common.unit.Fuzziness;
import org.elasticsearch.common.xcontent.XContentFactory;
import org.elasticsearch.index.IndexService;
import org.elasticsearch.index.engine.Engine;
import org.elasticsearch.index.mapper.MapperService;
import org.elasticsearch.index.mapper.ParsedDocument;
import org.elasticsearch.index.mapper.core.NumberFieldMapper;
import org.elasticsearch.index.query.MoreLikeThisQueryBuilder.Item;
import org.elasticsearch.index.query.functionscore.ScoreFunctionBuilders;
import org.elasticsearch.index.search.geo.GeoDistanceRangeQuery;
import org.elasticsearch.index.search.geo.GeoPolygonQuery;
import org.elasticsearch.index.search.geo.InMemoryGeoBoundingBoxQuery;
import org.elasticsearch.index.search.morelikethis.MoreLikeThisFetchService;
import org.elasticsearch.search.internal.SearchContext;
import org.elasticsearch.test.ESSingleNodeTestCase;
import org.hamcrest.Matchers;
import org.junit.Before;
import org.junit.Test;

import java.io.IOException;
import java.util.Arrays;
import java.util.EnumSet;
import java.util.HashSet;
import java.util.List;

import static org.elasticsearch.common.xcontent.XContentFactory.jsonBuilder;
import static org.elasticsearch.index.query.QueryBuilders.*;
import static org.elasticsearch.test.StreamsUtils.copyToBytesFromClasspath;
import static org.elasticsearch.test.StreamsUtils.copyToStringFromClasspath;
import static org.elasticsearch.test.hamcrest.ElasticsearchAssertions.assertBooleanSubQuery;
import static org.hamcrest.Matchers.*;

public class SimpleIndexQueryParserTests extends ESSingleNodeTestCase {

    private IndexQueryParserService queryParser;
    private IndexService indexService;

    @Before
    public void setup() throws IOException {
        Settings settings = Settings.settingsBuilder()
                .put("index.cache.filter.type", "none")
                .put("name", "SimpleIndexQueryParserTests")
                .build();
        IndexService indexService = createIndex("test", settings);
        MapperService mapperService = indexService.mapperService();

        String mapping = copyToStringFromClasspath("/org/elasticsearch/index/query/mapping.json");
        mapperService.merge("person", new CompressedXContent(mapping), true, false);
        ParsedDocument doc = mapperService.documentMapper("person").parse("test", "person", "1", new BytesArray(copyToBytesFromClasspath("/org/elasticsearch/index/query/data.json")));
        assertNotNull(doc.dynamicMappingsUpdate());
        client().admin().indices().preparePutMapping("test").setType("person").setSource(doc.dynamicMappingsUpdate().toString()).get();

        this.indexService = indexService;
        queryParser = indexService.queryParserService();
    }

    private IndexQueryParserService queryParser() throws IOException {
        return this.queryParser;
    }

    private BytesRef longToPrefixCoded(long val, int shift) {
        BytesRefBuilder bytesRef = new BytesRefBuilder();
        NumericUtils.longToPrefixCoded(val, shift, bytesRef);
        return bytesRef.get();
    }

    @Test
    public void testQueryStringBuilder() throws Exception {
        IndexQueryParserService queryParser = queryParser();
        Query parsedQuery = queryParser.parse(queryStringQuery("test").defaultField("content").phraseSlop(1)).query();

        assertThat(parsedQuery, instanceOf(TermQuery.class));
        TermQuery termQuery = (TermQuery) parsedQuery;
        assertThat(termQuery.getTerm(), equalTo(new Term("content", "test")));
    }

    @Test
    public void testQueryString() throws Exception {
        IndexQueryParserService queryParser = queryParser();
        String query = copyToStringFromClasspath("/org/elasticsearch/index/query/query.json");
        Query parsedQuery = queryParser.parse(query).query();
        assertThat(parsedQuery, instanceOf(TermQuery.class));
        TermQuery termQuery = (TermQuery) parsedQuery;
        assertThat(termQuery.getTerm(), equalTo(new Term("content", "test")));
    }

    @Test
    public void testQueryStringBoostsBuilder() throws Exception {
        IndexQueryParserService queryParser = queryParser();
        QueryStringQueryBuilder builder = queryStringQuery("field:boosted^2");
        Query parsedQuery = queryParser.parse(builder).query();
        assertThat(parsedQuery, instanceOf(TermQuery.class));
        assertThat(((TermQuery) parsedQuery).getTerm(), equalTo(new Term("field", "boosted")));
        assertThat(parsedQuery.getBoost(), equalTo(2.0f));
        builder.boost(2.0f);
        parsedQuery = queryParser.parse(builder).query();
        assertThat(parsedQuery.getBoost(), equalTo(4.0f));

        builder = queryStringQuery("((field:boosted^2) AND (field:foo^1.5))^3");
        parsedQuery = queryParser.parse(builder).query();
        assertThat(parsedQuery, instanceOf(BooleanQuery.class));
        assertThat(assertBooleanSubQuery(parsedQuery, TermQuery.class, 0).getTerm(), equalTo(new Term("field", "boosted")));
        assertThat(assertBooleanSubQuery(parsedQuery, TermQuery.class, 0).getBoost(), equalTo(2.0f));
        assertThat(assertBooleanSubQuery(parsedQuery, TermQuery.class, 1).getTerm(), equalTo(new Term("field", "foo")));
        assertThat(assertBooleanSubQuery(parsedQuery, TermQuery.class, 1).getBoost(), equalTo(1.5f));
        assertThat(parsedQuery.getBoost(), equalTo(3.0f));
        builder.boost(2.0f);
        parsedQuery = queryParser.parse(builder).query();
        assertThat(parsedQuery.getBoost(), equalTo(6.0f));
    }

    @Test
    public void testQueryStringFields1Builder() throws Exception {
        IndexQueryParserService queryParser = queryParser();
        Query parsedQuery = queryParser.parse(queryStringQuery("test").field("content").field("name").useDisMax(false)).query();
        assertThat(parsedQuery, instanceOf(BooleanQuery.class));
        BooleanQuery bQuery = (BooleanQuery) parsedQuery;
        assertThat(bQuery.clauses().size(), equalTo(2));
        assertThat(assertBooleanSubQuery(parsedQuery, TermQuery.class, 0).getTerm(), equalTo(new Term("content", "test")));
        assertThat(assertBooleanSubQuery(parsedQuery, TermQuery.class, 1).getTerm(), equalTo(new Term("name", "test")));
    }

    @Test
    public void testQueryStringFields1() throws Exception {
        IndexQueryParserService queryParser = queryParser();
        String query = copyToStringFromClasspath("/org/elasticsearch/index/query/query-fields1.json");
        Query parsedQuery = queryParser.parse(query).query();
        assertThat(parsedQuery, instanceOf(BooleanQuery.class));
        BooleanQuery bQuery = (BooleanQuery) parsedQuery;
        assertThat(bQuery.clauses().size(), equalTo(2));
        assertThat(assertBooleanSubQuery(parsedQuery, TermQuery.class, 0).getTerm(), equalTo(new Term("content", "test")));
        assertThat(assertBooleanSubQuery(parsedQuery, TermQuery.class, 1).getTerm(), equalTo(new Term("name", "test")));
    }

    @Test
    public void testQueryStringFieldsMatch() throws Exception {
        IndexQueryParserService queryParser = queryParser();
        String query = copyToStringFromClasspath("/org/elasticsearch/index/query/query-fields-match.json");
        Query parsedQuery = queryParser.parse(query).query();
        assertThat(parsedQuery, instanceOf(BooleanQuery.class));
        BooleanQuery bQuery = (BooleanQuery) parsedQuery;
        assertThat(bQuery.clauses().size(), equalTo(2));
        assertEquals(Sets.newHashSet(new Term("name.first", "test"), new Term("name.last", "test")),
                Sets.newHashSet(assertBooleanSubQuery(parsedQuery, TermQuery.class, 0).getTerm(),
                        assertBooleanSubQuery(parsedQuery, TermQuery.class, 1).getTerm()));
    }

    @Test
    public void testQueryStringFields2Builder() throws Exception {
        IndexQueryParserService queryParser = queryParser();
        Query parsedQuery = queryParser.parse(queryStringQuery("test").field("content").field("name").useDisMax(true)).query();
        assertThat(parsedQuery, instanceOf(DisjunctionMaxQuery.class));
        DisjunctionMaxQuery disMaxQuery = (DisjunctionMaxQuery) parsedQuery;
        List<Query> disjuncts = disMaxQuery.getDisjuncts();
        assertThat(((TermQuery) disjuncts.get(0)).getTerm(), equalTo(new Term("content", "test")));
        assertThat(((TermQuery) disjuncts.get(1)).getTerm(), equalTo(new Term("name", "test")));
    }

    @Test
    public void testQueryStringFields2() throws Exception {
        IndexQueryParserService queryParser = queryParser();
        String query = copyToStringFromClasspath("/org/elasticsearch/index/query/query-fields2.json");
        Query parsedQuery = queryParser.parse(query).query();
        assertThat(parsedQuery, instanceOf(DisjunctionMaxQuery.class));
        DisjunctionMaxQuery disMaxQuery = (DisjunctionMaxQuery) parsedQuery;
        List<Query> disjuncts = disMaxQuery.getDisjuncts();
        assertThat(((TermQuery) disjuncts.get(0)).getTerm(), equalTo(new Term("content", "test")));
        assertThat(((TermQuery) disjuncts.get(1)).getTerm(), equalTo(new Term("name", "test")));
    }

    @Test
    public void testQueryStringFields3Builder() throws Exception {
        IndexQueryParserService queryParser = queryParser();
        Query parsedQuery = queryParser.parse(queryStringQuery("test").field("content", 2.2f).field("name").useDisMax(true)).query();
        assertThat(parsedQuery, instanceOf(DisjunctionMaxQuery.class));
        DisjunctionMaxQuery disMaxQuery = (DisjunctionMaxQuery) parsedQuery;
        List<Query> disjuncts = disMaxQuery.getDisjuncts();
        assertThat(((TermQuery) disjuncts.get(0)).getTerm(), equalTo(new Term("content", "test")));
        assertThat((double) disjuncts.get(0).getBoost(), closeTo(2.2, 0.01));
        assertThat(((TermQuery) disjuncts.get(1)).getTerm(), equalTo(new Term("name", "test")));
        assertThat((double) disjuncts.get(1).getBoost(), closeTo(1, 0.01));
    }

    @Test
    public void testQueryStringFields3() throws Exception {
        IndexQueryParserService queryParser = queryParser();
        String query = copyToStringFromClasspath("/org/elasticsearch/index/query/query-fields3.json");
        Query parsedQuery = queryParser.parse(query).query();
        assertThat(parsedQuery, instanceOf(DisjunctionMaxQuery.class));
        DisjunctionMaxQuery disMaxQuery = (DisjunctionMaxQuery) parsedQuery;
        List<Query> disjuncts = disMaxQuery.getDisjuncts();
        assertThat(((TermQuery) disjuncts.get(0)).getTerm(), equalTo(new Term("content", "test")));
        assertThat((double) disjuncts.get(0).getBoost(), closeTo(2.2, 0.01));
        assertThat(((TermQuery) disjuncts.get(1)).getTerm(), equalTo(new Term("name", "test")));
        assertThat((double) disjuncts.get(1).getBoost(), closeTo(1, 0.01));
    }

    @Test
    public void testQueryStringTimezone() throws Exception {
        IndexQueryParserService queryParser = queryParser();
        String query = copyToStringFromClasspath("/org/elasticsearch/index/query/query-timezone.json");
        Query parsedQuery = queryParser.parse(query).query();
        assertThat(parsedQuery, instanceOf(TermRangeQuery.class));

        try {
            queryParser.parse(copyToStringFromClasspath("/org/elasticsearch/index/query/query-timezone-incorrect.json"));
            fail("we expect a QueryParsingException as we are providing an unknown time_zome");
        } catch (QueryParsingException e) {
            // We expect this one
        }
    }

    @Test
    public void testQueryStringRegexp() throws Exception {
        IndexQueryParserService queryParser = queryParser();
        String query = copyToStringFromClasspath("/org/elasticsearch/index/query/query-regexp-max-determinized-states.json");
        Query parsedQuery = queryParser.parse(query).query();
        assertThat(parsedQuery, instanceOf(RegexpQuery.class));
        RegexpQuery regexpQuery = (RegexpQuery) parsedQuery;
        assertTrue(regexpQuery.toString().contains("/foo*bar/"));
    }

    @Test
    public void testQueryStringRegexpTooManyDeterminizedStates() throws Exception {
        IndexQueryParserService queryParser = queryParser();
        String query = copyToStringFromClasspath("/org/elasticsearch/index/query/query-regexp-too-many-determinized-states.json");
        try {
            queryParser.parse(query).query();
            fail("did not hit exception");
        } catch (QueryParsingException qpe) {
            // expected
            assertTrue(qpe.getCause() instanceof TooComplexToDeterminizeException);
        }
    }

    @Test
    public void testMatchAllBuilder() throws Exception {
        IndexQueryParserService queryParser = queryParser();
        Query parsedQuery = queryParser.parse(matchAllQuery().boost(1.2f)).query();
        assertThat(parsedQuery, instanceOf(MatchAllDocsQuery.class));
        MatchAllDocsQuery matchAllDocsQuery = (MatchAllDocsQuery) parsedQuery;
        assertThat((double) matchAllDocsQuery.getBoost(), closeTo(1.2, 0.01));
    }

    @Test
    public void testMatchAll() throws Exception {
        IndexQueryParserService queryParser = queryParser();
        String query = copyToStringFromClasspath("/org/elasticsearch/index/query/matchAll.json");
        Query parsedQuery = queryParser.parse(query).query();
        assertThat(parsedQuery, instanceOf(MatchAllDocsQuery.class));
        MatchAllDocsQuery matchAllDocsQuery = (MatchAllDocsQuery) parsedQuery;
        assertThat((double) matchAllDocsQuery.getBoost(), closeTo(1.2, 0.01));
    }

    @Test
    public void testMatchAllEmpty1() throws Exception {
        IndexQueryParserService queryParser = queryParser();
        String query = copyToStringFromClasspath("/org/elasticsearch/index/query/match_all_empty1.json");
        Query parsedQuery = queryParser.parse(query).query();
        assertThat(parsedQuery, equalTo(Queries.newMatchAllQuery()));
        assertThat(parsedQuery, not(sameInstance(Queries.newMatchAllQuery())));
    }

    @Test
    public void testMatchAllEmpty2() throws Exception {
        IndexQueryParserService queryParser = queryParser();
        String query = copyToStringFromClasspath("/org/elasticsearch/index/query/match_all_empty2.json");
        Query parsedQuery = queryParser.parse(query).query();
        assertThat(parsedQuery, equalTo(Queries.newMatchAllQuery()));
        assertThat(parsedQuery, not(sameInstance(Queries.newMatchAllQuery())));

    }

    @Test
    public void testStarColonStar() throws Exception {
        IndexQueryParserService queryParser = queryParser();
        String query = copyToStringFromClasspath("/org/elasticsearch/index/query/starColonStar.json");
        Query parsedQuery = queryParser.parse(query).query();
        assertThat(parsedQuery, instanceOf(MatchAllDocsQuery.class));
    }

    @Test
    public void testDisMaxBuilder() throws Exception {
        IndexQueryParserService queryParser = queryParser();
        Query parsedQuery = queryParser.parse(disMaxQuery().boost(1.2f).tieBreaker(0.7f).add(termQuery("name.first", "first")).add(termQuery("name.last", "last"))).query();
        assertThat(parsedQuery, instanceOf(DisjunctionMaxQuery.class));
        DisjunctionMaxQuery disjunctionMaxQuery = (DisjunctionMaxQuery) parsedQuery;
        assertThat((double) disjunctionMaxQuery.getBoost(), closeTo(1.2, 0.01));

        List<Query> disjuncts = disjunctionMaxQuery.getDisjuncts();
        assertThat(disjuncts.size(), equalTo(2));

        Query firstQ = disjuncts.get(0);
        assertThat(firstQ, instanceOf(TermQuery.class));
        assertThat(((TermQuery) firstQ).getTerm(), equalTo(new Term("name.first", "first")));

        Query secondsQ = disjuncts.get(1);
        assertThat(secondsQ, instanceOf(TermQuery.class));
        assertThat(((TermQuery) secondsQ).getTerm(), equalTo(new Term("name.last", "last")));
    }

    @Test
    public void testDisMax() throws Exception {
        IndexQueryParserService queryParser = queryParser();
        String query = copyToStringFromClasspath("/org/elasticsearch/index/query/disMax.json");
        Query parsedQuery = queryParser.parse(query).query();
        assertThat(parsedQuery, instanceOf(DisjunctionMaxQuery.class));
        DisjunctionMaxQuery disjunctionMaxQuery = (DisjunctionMaxQuery) parsedQuery;
        assertThat((double) disjunctionMaxQuery.getBoost(), closeTo(1.2, 0.01));

        List<Query> disjuncts = disjunctionMaxQuery.getDisjuncts();
        assertThat(disjuncts.size(), equalTo(2));

        Query firstQ = disjuncts.get(0);
        assertThat(firstQ, instanceOf(TermQuery.class));
        assertThat(((TermQuery) firstQ).getTerm(), equalTo(new Term("name.first", "first")));

        Query secondsQ = disjuncts.get(1);
        assertThat(secondsQ, instanceOf(TermQuery.class));
        assertThat(((TermQuery) secondsQ).getTerm(), equalTo(new Term("name.last", "last")));
    }

    @Test
    public void testDisMax2() throws Exception {
        IndexQueryParserService queryParser = queryParser();
        String query = copyToStringFromClasspath("/org/elasticsearch/index/query/disMax2.json");
        Query parsedQuery = queryParser.parse(query).query();
        assertThat(parsedQuery, instanceOf(DisjunctionMaxQuery.class));
        DisjunctionMaxQuery disjunctionMaxQuery = (DisjunctionMaxQuery) parsedQuery;

        List<Query> disjuncts = disjunctionMaxQuery.getDisjuncts();
        assertThat(disjuncts.size(), equalTo(1));

        PrefixQuery firstQ = (PrefixQuery) disjuncts.get(0);
        // since age is automatically registered in data, we encode it as numeric
        assertThat(firstQ.getPrefix(), equalTo(new Term("name.first", "sh")));
        assertThat((double) firstQ.getBoost(), closeTo(1.2, 0.00001));
    }

    @Test
    public void testTermQueryBuilder() throws IOException {
        IndexQueryParserService queryParser = queryParser();
        Query parsedQuery = queryParser.parse(termQuery("age", 34).buildAsBytes()).query();
        TermQuery fieldQuery = unwrapTermQuery(parsedQuery);
        assertThat(fieldQuery.getTerm().bytes(), equalTo(indexedValueForSearch(34l)));
    }

    @Test
    public void testTermQuery() throws IOException {
        IndexQueryParserService queryParser = queryParser();
        String query = copyToStringFromClasspath("/org/elasticsearch/index/query/term.json");
        TermQuery fieldQuery = unwrapTermQuery(queryParser.parse(query).query());
        assertThat(fieldQuery.getTerm().bytes(), equalTo(indexedValueForSearch(34l)));
    }

    @Test(expected = QueryParsingException.class)
    public void testTermQueryArrayInvalid() throws IOException {
        IndexQueryParserService queryParser = queryParser();
        String query = copyToStringFromClasspath("/org/elasticsearch/index/query/term-array-invalid.json");
        unwrapTermQuery(queryParser.parse(query).query());
    }

    private static TermQuery unwrapTermQuery(Query q) {
        assertThat(q, instanceOf(TermQuery.class));
        return (TermQuery) q;
    }

    @Test
    public void testFuzzyQueryBuilder() throws IOException {
        IndexQueryParserService queryParser = queryParser();
        Query parsedQuery = queryParser.parse(fuzzyQuery("name.first", "sh").buildAsBytes()).query();
        assertThat(parsedQuery, instanceOf(FuzzyQuery.class));
        FuzzyQuery fuzzyQuery = (FuzzyQuery) parsedQuery;
        assertThat(fuzzyQuery.getTerm(), equalTo(new Term("name.first", "sh")));
    }

    @Test
    public void testFuzzyQuery() throws IOException {
        IndexQueryParserService queryParser = queryParser();
        String query = copyToStringFromClasspath("/org/elasticsearch/index/query/fuzzy.json");
        Query parsedQuery = queryParser.parse(query).query();
        assertThat(parsedQuery, instanceOf(FuzzyQuery.class));
        FuzzyQuery fuzzyQuery = (FuzzyQuery) parsedQuery;
        assertThat(fuzzyQuery.getTerm(), equalTo(new Term("name.first", "sh")));
        assertThat(fuzzyQuery.getRewriteMethod(), instanceOf(MultiTermQuery.TopTermsBlendedFreqScoringRewrite.class));
    }

    @Test
    public void testFuzzyQueryWithFieldsBuilder() throws IOException {
        IndexQueryParserService queryParser = queryParser();
        Query parsedQuery = queryParser.parse(fuzzyQuery("name.first", "sh").fuzziness(Fuzziness.ONE).prefixLength(1).boost(2.0f).buildAsBytes()).query();
        assertThat(parsedQuery, instanceOf(FuzzyQuery.class));
        FuzzyQuery fuzzyQuery = (FuzzyQuery) parsedQuery;
        assertThat(fuzzyQuery.getTerm(), equalTo(new Term("name.first", "sh")));
        assertThat(fuzzyQuery.getMaxEdits(), equalTo(FuzzyQuery.floatToEdits(0.1f, "sh".length())));
        assertThat(fuzzyQuery.getPrefixLength(), equalTo(1));
        assertThat(fuzzyQuery.getBoost(), equalTo(2.0f));
    }

    @Test
    public void testFuzzyQueryWithFields() throws IOException {
        IndexQueryParserService queryParser = queryParser();
        String query = copyToStringFromClasspath("/org/elasticsearch/index/query/fuzzy-with-fields.json");
        Query parsedQuery = queryParser.parse(query).query();
        assertThat(parsedQuery, instanceOf(FuzzyQuery.class));
        FuzzyQuery fuzzyQuery = (FuzzyQuery) parsedQuery;
        assertThat(fuzzyQuery.getTerm(), equalTo(new Term("name.first", "sh")));
        assertThat(fuzzyQuery.getMaxEdits(), equalTo(Fuzziness.AUTO.asDistance("sh")));
        assertThat(fuzzyQuery.getPrefixLength(), equalTo(1));
        assertThat(fuzzyQuery.getBoost(), equalTo(2.0f));
    }

    @Test
    public void testFuzzyQueryWithFields2() throws IOException {
        IndexQueryParserService queryParser = queryParser();
        String query = copyToStringFromClasspath("/org/elasticsearch/index/query/fuzzy-with-fields2.json");
        Query parsedQuery = queryParser.parse(query).query();
        assertThat(parsedQuery, instanceOf(NumericRangeQuery.class));
        NumericRangeQuery fuzzyQuery = (NumericRangeQuery) parsedQuery;
        assertThat(fuzzyQuery.getMin().longValue(), equalTo(7l));
        assertThat(fuzzyQuery.getMax().longValue(), equalTo(17l));
    }

    @Test
    public void testTermWithBoostQueryBuilder() throws IOException {
        IndexQueryParserService queryParser = queryParser();

        Query parsedQuery = queryParser.parse(termQuery("age", 34).boost(2.0f)).query();
        TermQuery fieldQuery = unwrapTermQuery(parsedQuery);
        assertThat(fieldQuery.getTerm().bytes(), equalTo(indexedValueForSearch(34l)));
        assertThat((double) parsedQuery.getBoost(), closeTo(2.0, 0.01));
    }

    private BytesRef indexedValueForSearch(long value) {
        BytesRefBuilder bytesRef = new BytesRefBuilder();
        NumericUtils.longToPrefixCoded(value, 0, bytesRef); // 0 because of
                                                            // exact
                                                            // match
        return bytesRef.get();
    }

    @Test
    public void testTermWithBoostQuery() throws IOException {
        IndexQueryParserService queryParser = queryParser();
        String query = copyToStringFromClasspath("/org/elasticsearch/index/query/term-with-boost.json");
        Query parsedQuery = queryParser.parse(query).query();
        TermQuery fieldQuery = unwrapTermQuery(parsedQuery);
        assertThat(fieldQuery.getTerm().bytes(), equalTo(indexedValueForSearch(34l)));
        assertThat((double) parsedQuery.getBoost(), closeTo(2.0, 0.01));
    }

    @Test
    public void testPrefixQueryBuilder() throws IOException {
        IndexQueryParserService queryParser = queryParser();
        Query parsedQuery = queryParser.parse(prefixQuery("name.first", "sh")).query();
        assertThat(parsedQuery, instanceOf(PrefixQuery.class));
        PrefixQuery prefixQuery = (PrefixQuery) parsedQuery;
        // since age is automatically registered in data, we encode it as numeric
        assertThat(prefixQuery.getPrefix(), equalTo(new Term("name.first", "sh")));
    }

    @Test
    public void testPrefixQuery() throws IOException {
        IndexQueryParserService queryParser = queryParser();
        String query = copyToStringFromClasspath("/org/elasticsearch/index/query/prefix.json");
        Query parsedQuery = queryParser.parse(query).query();
        assertThat(parsedQuery, instanceOf(PrefixQuery.class));
        PrefixQuery prefixQuery = (PrefixQuery) parsedQuery;
        // since age is automatically registered in data, we encode it as numeric
        assertThat(prefixQuery.getPrefix(), equalTo(new Term("name.first", "sh")));
    }

    @Test
    public void testPrefixBoostQuery() throws IOException {
        IndexQueryParserService queryParser = queryParser();
        String query = copyToStringFromClasspath("/org/elasticsearch/index/query/prefix-boost.json");
        Query parsedQuery = queryParser.parse(query).query();
        assertThat(parsedQuery, instanceOf(PrefixQuery.class));
        PrefixQuery prefixQuery = (PrefixQuery) parsedQuery;
        // since age is automatically registered in data, we encode it as numeric
        assertThat(prefixQuery.getPrefix(), equalTo(new Term("name.first", "sh")));
        assertThat((double) prefixQuery.getBoost(), closeTo(1.2, 0.00001));
    }

    @Test
    public void testPrefixQueryBoostQueryBuilder() throws IOException {
        IndexQueryParserService queryParser = queryParser();
        Query parsedQuery = queryParser.parse(prefixQuery("name.first", "sh").boost(2.0f)).query();
        assertThat(parsedQuery, instanceOf(PrefixQuery.class));
        PrefixQuery prefixQuery = (PrefixQuery) parsedQuery;
        assertThat(prefixQuery.getPrefix(), equalTo(new Term("name.first", "sh")));
        assertThat((double) prefixQuery.getBoost(), closeTo(2.0, 0.01));
    }

    @Test
    public void testPrefixQueryBoostQuery() throws IOException {
        IndexQueryParserService queryParser = queryParser();
        String query = copyToStringFromClasspath("/org/elasticsearch/index/query/prefix-with-boost.json");
        Query parsedQuery = queryParser.parse(query).query();
        assertThat(parsedQuery, instanceOf(PrefixQuery.class));
        PrefixQuery prefixQuery = (PrefixQuery) parsedQuery;
        assertThat(prefixQuery.getPrefix(), equalTo(new Term("name.first", "sh")));
        assertThat((double) prefixQuery.getBoost(), closeTo(2.0, 0.01));
    }

    @Test
    public void testPrefixQueryWithUnknownField() throws IOException {
        IndexQueryParserService queryParser = queryParser();
        Query parsedQuery = queryParser.parse(prefixQuery("unknown", "sh")).query();
        assertThat(parsedQuery, instanceOf(PrefixQuery.class));
        PrefixQuery prefixQuery = (PrefixQuery) parsedQuery;
        assertThat(prefixQuery.getPrefix(), equalTo(new Term("unknown", "sh")));
        assertThat(prefixQuery.getRewriteMethod(), notNullValue());
    }

    @Test
    public void testRegexpQueryBuilder() throws IOException {
        IndexQueryParserService queryParser = queryParser();
        Query parsedQuery = queryParser.parse(regexpQuery("name.first", "s.*y")).query();
        assertThat(parsedQuery, instanceOf(RegexpQuery.class));
        RegexpQuery regexpQuery = (RegexpQuery) parsedQuery;
        assertThat(regexpQuery.getField(), equalTo("name.first"));
    }

    @Test
    public void testRegexpQuery() throws IOException {
        IndexQueryParserService queryParser = queryParser();
        String query = copyToStringFromClasspath("/org/elasticsearch/index/query/regexp.json");
        Query parsedQuery = queryParser.parse(query).query();
        assertThat(parsedQuery, instanceOf(RegexpQuery.class));
        RegexpQuery regexpQuery = (RegexpQuery) parsedQuery;
        assertThat(regexpQuery.getField(), equalTo("name.first"));
    }

    @Test
    public void testRegexpQueryWithMaxDeterminizedStates() throws IOException {
        IndexQueryParserService queryParser = queryParser();
        String query = copyToStringFromClasspath("/org/elasticsearch/index/query/regexp-max-determinized-states.json");
        Query parsedQuery = queryParser.parse(query).query();
        assertThat(parsedQuery, instanceOf(RegexpQuery.class));
        RegexpQuery regexpQuery = (RegexpQuery) parsedQuery;
        assertThat(regexpQuery.getField(), equalTo("name.first"));
    }

    @Test
    public void testRegexpBoostQuery() throws IOException {
        IndexQueryParserService queryParser = queryParser();
        String query = copyToStringFromClasspath("/org/elasticsearch/index/query/regexp-boost.json");
        Query parsedQuery = queryParser.parse(query).query();
        assertThat(parsedQuery, instanceOf(RegexpQuery.class));
        RegexpQuery regexpQuery = (RegexpQuery) parsedQuery;
        assertThat(regexpQuery.getField(), equalTo("name.first"));
        assertThat(regexpQuery.getBoost(), equalTo(1.2f));
    }

    @Test
    public void testWildcardQueryBuilder() throws IOException {
        IndexQueryParserService queryParser = queryParser();
        Query parsedQuery = queryParser.parse(wildcardQuery("name.first", "sh*")).query();
        assertThat(parsedQuery, instanceOf(WildcardQuery.class));
        WildcardQuery wildcardQuery = (WildcardQuery) parsedQuery;
        assertThat(wildcardQuery.getTerm(), equalTo(new Term("name.first", "sh*")));
    }

    @Test
    public void testWildcardQuery() throws IOException {
        IndexQueryParserService queryParser = queryParser();
        String query = copyToStringFromClasspath("/org/elasticsearch/index/query/wildcard.json");
        Query parsedQuery = queryParser.parse(query).query();
        assertThat(parsedQuery, instanceOf(WildcardQuery.class));
        WildcardQuery wildcardQuery = (WildcardQuery) parsedQuery;
        assertThat(wildcardQuery.getTerm(), equalTo(new Term("name.first", "sh*")));
    }

    @Test
    public void testWildcardBoostQuery() throws IOException {
        IndexQueryParserService queryParser = queryParser();
        String query = copyToStringFromClasspath("/org/elasticsearch/index/query/wildcard-boost.json");
        Query parsedQuery = queryParser.parse(query).query();
        assertThat(parsedQuery, instanceOf(WildcardQuery.class));
        WildcardQuery wildcardQuery = (WildcardQuery) parsedQuery;
        assertThat(wildcardQuery.getTerm(), equalTo(new Term("name.first", "sh*")));
        assertThat((double) wildcardQuery.getBoost(), closeTo(1.2, 0.00001));
    }

    @Test
    public void testRangeQueryBuilder() throws IOException {
        IndexQueryParserService queryParser = queryParser();
        Query parsedQuery = queryParser.parse(rangeQuery("age").from(23).to(54).includeLower(true).includeUpper(false)).query();
        // since age is automatically registered in data, we encode it as numeric
        assertThat(parsedQuery, instanceOf(NumericRangeQuery.class));
        NumericRangeQuery rangeQuery = (NumericRangeQuery) parsedQuery;
        assertThat(rangeQuery.getField(), equalTo("age"));
        assertThat(rangeQuery.getMin().intValue(), equalTo(23));
        assertThat(rangeQuery.getMax().intValue(), equalTo(54));
        assertThat(rangeQuery.includesMin(), equalTo(true));
        assertThat(rangeQuery.includesMax(), equalTo(false));
    }

    @Test
    public void testRangeQuery() throws IOException {
        IndexQueryParserService queryParser = queryParser();
        String query = copyToStringFromClasspath("/org/elasticsearch/index/query/range.json");
        Query parsedQuery = queryParser.parse(query).query();
        // since age is automatically registered in data, we encode it as numeric
        assertThat(parsedQuery, instanceOf(NumericRangeQuery.class));
        NumericRangeQuery rangeQuery = (NumericRangeQuery) parsedQuery;
        assertThat(rangeQuery.getField(), equalTo("age"));
        assertThat(rangeQuery.getMin().intValue(), equalTo(23));
        assertThat(rangeQuery.getMax().intValue(), equalTo(54));
        assertThat(rangeQuery.includesMin(), equalTo(true));
        assertThat(rangeQuery.includesMax(), equalTo(false));
    }

    @Test
    public void testRange2Query() throws IOException {
        IndexQueryParserService queryParser = queryParser();
        String query = copyToStringFromClasspath("/org/elasticsearch/index/query/range2.json");
        Query parsedQuery = queryParser.parse(query).query();
        // since age is automatically registered in data, we encode it as numeric
        assertThat(parsedQuery, instanceOf(NumericRangeQuery.class));
        NumericRangeQuery rangeQuery = (NumericRangeQuery) parsedQuery;
        assertThat(rangeQuery.getField(), equalTo("age"));
        assertThat(rangeQuery.getMin().intValue(), equalTo(23));
        assertThat(rangeQuery.getMax().intValue(), equalTo(54));
        assertThat(rangeQuery.includesMin(), equalTo(true));
        assertThat(rangeQuery.includesMax(), equalTo(false));
    }

    @Test
    public void testNotFilteredQueryBuilder() throws IOException {
        IndexQueryParserService queryParser = queryParser();
        Query parsedQuery = queryParser.parse(notQuery(termQuery("name.first", "shay1"))).query();
        assertEquals(Queries.not(new TermQuery(new Term("name.first", "shay1"))), parsedQuery);
    }

    @Test
    public void testNotFilteredQuery() throws IOException {
        IndexQueryParserService queryParser = queryParser();
        String query = copyToStringFromClasspath("/org/elasticsearch/index/query/not-filter.json");
        Query parsedQuery = queryParser.parse(query).query();
        Query expected = 
                Queries.not(new TermQuery(new Term("name.first", "shay1")));
        assertEquals(expected, parsedQuery);
    }

    @Test
    public void testNotFilteredQuery2() throws IOException {
        IndexQueryParserService queryParser = queryParser();
        String query = copyToStringFromClasspath("/org/elasticsearch/index/query/not-filter2.json");
        Query parsedQuery = queryParser.parse(query).query();
        Query expected = Queries.not(new TermQuery(new Term("name.first", "shay1")));
        assertEquals(expected, parsedQuery);
    }

    @Test
    public void testNotFilteredQuery3() throws IOException {
        IndexQueryParserService queryParser = queryParser();
        String query = copyToStringFromClasspath("/org/elasticsearch/index/query/not-filter3.json");
        Query parsedQuery = queryParser.parse(query).query();
        Query expected = Queries.not(new TermQuery(new Term("name.first", "shay1")));
        assertEquals(expected, parsedQuery);
    }

    @Test
    public void testBoostingQueryBuilder() throws IOException {
        IndexQueryParserService queryParser = queryParser();
        Query parsedQuery = queryParser.parse(boostingQuery(termQuery("field1", "value1"), termQuery("field1", "value2")).negativeBoost(0.2f)).query();
        assertThat(parsedQuery, instanceOf(BoostingQuery.class));
    }

    @Test
    public void testBoostingQuery() throws IOException {
        IndexQueryParserService queryParser = queryParser();
        String query = copyToStringFromClasspath("/org/elasticsearch/index/query/boosting-query.json");
        Query parsedQuery = queryParser.parse(query).query();
        assertThat(parsedQuery, instanceOf(BoostingQuery.class));
    }

    @Test
    public void testQueryStringFuzzyNumeric() throws IOException {
        IndexQueryParserService queryParser = queryParser();
        String query = copyToStringFromClasspath("/org/elasticsearch/index/query/query2.json");
        Query parsedQuery = queryParser.parse(query).query();
        assertThat(parsedQuery, instanceOf(NumericRangeQuery.class));
        NumericRangeQuery fuzzyQuery = (NumericRangeQuery) parsedQuery;
        assertThat(fuzzyQuery.getMin().longValue(), equalTo(12l));
        assertThat(fuzzyQuery.getMax().longValue(), equalTo(12l));
    }

    @Test
    public void testBoolQueryBuilder() throws IOException {
        IndexQueryParserService queryParser = queryParser();
        Query parsedQuery = queryParser.parse(boolQuery().must(termQuery("content", "test1")).must(termQuery("content", "test4")).mustNot(termQuery("content", "test2")).should(termQuery("content", "test3"))).query();
        assertThat(parsedQuery, instanceOf(BooleanQuery.class));
        BooleanQuery booleanQuery = (BooleanQuery) parsedQuery;
        BooleanClause[] clauses = booleanQuery.getClauses();

        assertThat(clauses.length, equalTo(4));

        assertThat(((TermQuery) clauses[0].getQuery()).getTerm(), equalTo(new Term("content", "test1")));
        assertThat(clauses[0].getOccur(), equalTo(BooleanClause.Occur.MUST));

        assertThat(((TermQuery) clauses[1].getQuery()).getTerm(), equalTo(new Term("content", "test4")));
        assertThat(clauses[1].getOccur(), equalTo(BooleanClause.Occur.MUST));

        assertThat(((TermQuery) clauses[2].getQuery()).getTerm(), equalTo(new Term("content", "test2")));
        assertThat(clauses[2].getOccur(), equalTo(BooleanClause.Occur.MUST_NOT));

        assertThat(((TermQuery) clauses[3].getQuery()).getTerm(), equalTo(new Term("content", "test3")));
        assertThat(clauses[3].getOccur(), equalTo(BooleanClause.Occur.SHOULD));
    }

    @Test
    public void testBoolQuery() throws IOException {
        IndexQueryParserService queryParser = queryParser();
        String query = copyToStringFromClasspath("/org/elasticsearch/index/query/bool.json");
        Query parsedQuery = queryParser.parse(query).query();
        assertThat(parsedQuery, instanceOf(BooleanQuery.class));
        BooleanQuery booleanQuery = (BooleanQuery) parsedQuery;
        BooleanClause[] clauses = booleanQuery.getClauses();

        assertThat(clauses.length, equalTo(4));

        assertThat(((TermQuery) clauses[0].getQuery()).getTerm(), equalTo(new Term("content", "test1")));
        assertThat(clauses[0].getOccur(), equalTo(BooleanClause.Occur.MUST));

        assertThat(((TermQuery) clauses[1].getQuery()).getTerm(), equalTo(new Term("content", "test4")));
        assertThat(clauses[1].getOccur(), equalTo(BooleanClause.Occur.MUST));

        assertThat(((TermQuery) clauses[2].getQuery()).getTerm(), equalTo(new Term("content", "test2")));
        assertThat(clauses[2].getOccur(), equalTo(BooleanClause.Occur.MUST_NOT));

        assertThat(((TermQuery) clauses[3].getQuery()).getTerm(), equalTo(new Term("content", "test3")));
        assertThat(clauses[3].getOccur(), equalTo(BooleanClause.Occur.SHOULD));
    }

    @Test
    public void testTermsQueryBuilder() throws IOException {
        IndexQueryParserService queryParser = queryParser();
        Query parsedQuery = queryParser.parse(termsQuery("name.first", Arrays.asList("shay", "test"))).query();
        assertThat(parsedQuery, instanceOf(BooleanQuery.class));
        BooleanQuery booleanQuery = (BooleanQuery) parsedQuery;
        BooleanClause[] clauses = booleanQuery.getClauses();

        assertThat(clauses.length, equalTo(2));

        assertThat(((TermQuery) clauses[0].getQuery()).getTerm(), equalTo(new Term("name.first", "shay")));
        assertThat(clauses[0].getOccur(), equalTo(BooleanClause.Occur.SHOULD));

        assertThat(((TermQuery) clauses[1].getQuery()).getTerm(), equalTo(new Term("name.first", "test")));
        assertThat(clauses[1].getOccur(), equalTo(BooleanClause.Occur.SHOULD));
    }

    @Test
    public void testTermsQuery() throws IOException {
        IndexQueryParserService queryParser = queryParser();
        String query = copyToStringFromClasspath("/org/elasticsearch/index/query/terms-query.json");
        Query parsedQuery = queryParser.parse(query).query();
        assertThat(parsedQuery, instanceOf(BooleanQuery.class));
        BooleanQuery booleanQuery = (BooleanQuery) parsedQuery;
        BooleanClause[] clauses = booleanQuery.getClauses();

        assertThat(clauses.length, equalTo(2));

        assertThat(((TermQuery) clauses[0].getQuery()).getTerm(), equalTo(new Term("name.first", "shay")));
        assertThat(clauses[0].getOccur(), equalTo(BooleanClause.Occur.SHOULD));

        assertThat(((TermQuery) clauses[1].getQuery()).getTerm(), equalTo(new Term("name.first", "test")));
        assertThat(clauses[1].getOccur(), equalTo(BooleanClause.Occur.SHOULD));

        assertFalse("terms query disable_coord disabled by default", booleanQuery.isCoordDisabled());
    }

    @Test
    public void testTermsQueryOptions() throws IOException {
        IndexQueryParserService queryParser = queryParser();
        String query = copyToStringFromClasspath("/org/elasticsearch/index/query/terms-query-options.json");
        Query parsedQuery = queryParser.parse(query).query();
        assertThat(parsedQuery, instanceOf(BooleanQuery.class));
        BooleanQuery booleanQuery = (BooleanQuery) parsedQuery;
        BooleanClause[] clauses = booleanQuery.getClauses();

        assertThat(clauses.length, equalTo(3));

        assertThat(((TermQuery) clauses[0].getQuery()).getTerm(), equalTo(new Term("name.first", "shay")));
        assertThat(clauses[0].getOccur(), equalTo(BooleanClause.Occur.SHOULD));

        assertThat(((TermQuery) clauses[1].getQuery()).getTerm(), equalTo(new Term("name.first", "test")));
        assertThat(clauses[1].getOccur(), equalTo(BooleanClause.Occur.SHOULD));

        assertThat(((TermQuery) clauses[2].getQuery()).getTerm(), equalTo(new Term("name.first", "elasticsearch")));
        assertThat(clauses[2].getOccur(), equalTo(BooleanClause.Occur.SHOULD));

        assertTrue("terms query disable_coord option mismatch", booleanQuery.isCoordDisabled());
        assertThat(booleanQuery.getBoost(), equalTo(2.0f));
        assertThat(booleanQuery.getMinimumNumberShouldMatch(), equalTo(2));
    }

    @Test
    public void testTermsQueryWithMultipleFields() throws IOException {
        IndexQueryParserService queryParser = queryParser();
        String query = XContentFactory.jsonBuilder().startObject()
                .startObject("terms").array("foo", 123).array("bar", 456).endObject()
                .endObject().string();
        try {
            queryParser.parse(query).query();
            fail();
        } catch (QueryParsingException ex) {
            assertThat(ex.getMessage(), equalTo("[terms] query does not support multiple fields"));
        }
    }

    @Test
    public void testTermsFilterWithMultipleFields() throws IOException {
        IndexQueryParserService queryParser = queryParser();
        String query = XContentFactory.jsonBuilder().startObject()
                .startObject("terms").array("foo", 123).array("bar", 456)
                .endObject().string();
        try {
            queryParser.parse(query).query();
            fail();
        } catch (QueryParsingException ex) {
            assertThat(ex.getMessage(), equalTo("[terms] query does not support multiple fields"));
        }
    }



    @Test
    public void testInQuery() throws IOException {
        IndexQueryParserService queryParser = queryParser();
        Query parsedQuery = queryParser.parse(termsQuery("name.first", Arrays.asList("test1", "test2", "test3"))).query();
        assertThat(parsedQuery, instanceOf(BooleanQuery.class));
        BooleanQuery booleanQuery = (BooleanQuery) parsedQuery;
        BooleanClause[] clauses = booleanQuery.getClauses();

        assertThat(clauses.length, equalTo(3));

        assertThat(((TermQuery) clauses[0].getQuery()).getTerm(), equalTo(new Term("name.first", "test1")));
        assertThat(clauses[0].getOccur(), equalTo(BooleanClause.Occur.SHOULD));

        assertThat(((TermQuery) clauses[1].getQuery()).getTerm(), equalTo(new Term("name.first", "test2")));
        assertThat(clauses[1].getOccur(), equalTo(BooleanClause.Occur.SHOULD));

        assertThat(((TermQuery) clauses[2].getQuery()).getTerm(), equalTo(new Term("name.first", "test3")));
        assertThat(clauses[2].getOccur(), equalTo(BooleanClause.Occur.SHOULD));
    }

    private void assertQueryParsingFailureDueToMultipleTermsInTermFilter(String query) throws IOException {
        IndexQueryParserService queryParser = queryParser();
        try {
            queryParser.parse(query);
            fail("Expected Query Parsing Exception but did not happen");
        } catch (QueryParsingException e) {
            assertThat(e.getMessage(), containsString("[term] query does not support different field names, use [bool] query instead"));
        }
    }

    @Test
    public void testTermsFilterQueryBuilder() throws Exception {
        IndexQueryParserService queryParser = queryParser();
        Query parsedQuery = queryParser.parse(constantScoreQuery(termsQuery("name.last", "banon", "kimchy"))).query();
        Query expected = new ConstantScoreQuery(new TermsQuery("name.last", new BytesRef("banon"), new BytesRef("kimchy")));
        assertEquals(expected, parsedQuery);
    }


    @Test
    public void testTermsFilterQuery() throws Exception {
        IndexQueryParserService queryParser = queryParser();
        String query = copyToStringFromClasspath("/org/elasticsearch/index/query/terms-filter.json");
        Query parsedQuery = queryParser.parse(query).query();
        Query expected = new ConstantScoreQuery(new TermsQuery("name.last", new BytesRef("banon"), new BytesRef("kimchy")));
        assertEquals(expected, parsedQuery);
    }

    @Test
    public void testTermsWithNameFilterQuery() throws Exception {
        IndexQueryParserService queryParser = queryParser();
        String query = copyToStringFromClasspath("/org/elasticsearch/index/query/terms-filter-named.json");
        ParsedQuery parsedQuery = queryParser.parse(query);
        assertThat(parsedQuery.namedFilters().containsKey("test"), equalTo(true));
        Query expected = new ConstantScoreQuery(new TermsQuery("name.last", new BytesRef("banon"), new BytesRef("kimchy")));
        assertEquals(expected, parsedQuery.query());
    }

    @Test
    public void testConstantScoreQueryBuilder() throws IOException {
        IndexQueryParserService queryParser = queryParser();
        Query parsedQuery = queryParser.parse(constantScoreQuery(termQuery("name.last", "banon"))).query();
        assertThat(parsedQuery, instanceOf(ConstantScoreQuery.class));
        ConstantScoreQuery constantScoreQuery = (ConstantScoreQuery) parsedQuery;
        assertThat(getTerm(constantScoreQuery.getQuery()), equalTo(new Term("name.last", "banon")));
    }

    @Test
    public void testConstantScoreQuery() throws IOException {
        IndexQueryParserService queryParser = queryParser();
        String query = copyToStringFromClasspath("/org/elasticsearch/index/query/constantScore-query.json");
        Query parsedQuery = queryParser.parse(query).query();
        assertThat(parsedQuery, instanceOf(ConstantScoreQuery.class));
        ConstantScoreQuery constantScoreQuery = (ConstantScoreQuery) parsedQuery;
        assertThat(getTerm(constantScoreQuery.getQuery()), equalTo(new Term("name.last", "banon")));
    }

    @Test
    public void testCustomWeightFactorQueryBuilder_withFunctionScore() throws IOException {
        IndexQueryParserService queryParser = queryParser();
        Query parsedQuery = queryParser.parse(functionScoreQuery(termQuery("name.last", "banon"), ScoreFunctionBuilders.weightFactorFunction(1.3f))).query();
        assertThat(parsedQuery, instanceOf(FunctionScoreQuery.class));
        FunctionScoreQuery functionScoreQuery = (FunctionScoreQuery) parsedQuery;
        assertThat(((TermQuery) functionScoreQuery.getSubQuery()).getTerm(), equalTo(new Term("name.last", "banon")));
        assertThat((double) ((WeightFactorFunction) functionScoreQuery.getFunction()).getWeight(), closeTo(1.3, 0.001));
    }

    @Test
    public void testCustomWeightFactorQueryBuilder_withFunctionScoreWithoutQueryGiven() throws IOException {
        IndexQueryParserService queryParser = queryParser();
        Query parsedQuery = queryParser.parse(functionScoreQuery(ScoreFunctionBuilders.weightFactorFunction(1.3f))).query();
        assertThat(parsedQuery, instanceOf(FunctionScoreQuery.class));
        FunctionScoreQuery functionScoreQuery = (FunctionScoreQuery) parsedQuery;
        assertThat(functionScoreQuery.getSubQuery() instanceof MatchAllDocsQuery, equalTo(true));
        assertThat((double) ((WeightFactorFunction) functionScoreQuery.getFunction()).getWeight(), closeTo(1.3, 0.001));
    }

    @Test
    public void testSpanTermQueryBuilder() throws IOException {
        IndexQueryParserService queryParser = queryParser();
        Query parsedQuery = queryParser.parse(spanTermQuery("age", 34)).query();
        assertThat(parsedQuery, instanceOf(SpanTermQuery.class));
        SpanTermQuery termQuery = (SpanTermQuery) parsedQuery;
        // since age is automatically registered in data, we encode it as numeric
        assertThat(termQuery.getTerm(), equalTo(new Term("age", longToPrefixCoded(34, 0))));
    }

    @Test
    public void testSpanTermQuery() throws IOException {
        IndexQueryParserService queryParser = queryParser();
        String query = copyToStringFromClasspath("/org/elasticsearch/index/query/spanTerm.json");
        Query parsedQuery = queryParser.parse(query).query();
        assertThat(parsedQuery, instanceOf(SpanTermQuery.class));
        SpanTermQuery termQuery = (SpanTermQuery) parsedQuery;
        // since age is automatically registered in data, we encode it as numeric
        assertThat(termQuery.getTerm(), equalTo(new Term("age", longToPrefixCoded(34, 0))));
    }

    @Test
    public void testSpanNotQueryBuilder() throws IOException {
        IndexQueryParserService queryParser = queryParser();
        Query parsedQuery = queryParser.parse(spanNotQuery(spanTermQuery("age", 34), spanTermQuery("age", 35))).query();
        assertThat(parsedQuery, instanceOf(SpanNotQuery.class));
        SpanNotQuery spanNotQuery = (SpanNotQuery) parsedQuery;
        // since age is automatically registered in data, we encode it as numeric
        assertThat(((SpanTermQuery) spanNotQuery.getInclude()).getTerm(), equalTo(new Term("age", longToPrefixCoded(34, 0))));
        assertThat(((SpanTermQuery) spanNotQuery.getExclude()).getTerm(), equalTo(new Term("age", longToPrefixCoded(35, 0))));
    }

    @Test
    public void testSpanNotQuery() throws IOException {
        IndexQueryParserService queryParser = queryParser();
        String query = copyToStringFromClasspath("/org/elasticsearch/index/query/spanNot.json");
        Query parsedQuery = queryParser.parse(query).query();
        assertThat(parsedQuery, instanceOf(SpanNotQuery.class));
        SpanNotQuery spanNotQuery = (SpanNotQuery) parsedQuery;
        // since age is automatically registered in data, we encode it as numeric
        assertThat(((SpanTermQuery) spanNotQuery.getInclude()).getTerm(), equalTo(new Term("age", longToPrefixCoded(34, 0))));
        assertThat(((SpanTermQuery) spanNotQuery.getExclude()).getTerm(), equalTo(new Term("age", longToPrefixCoded(35, 0))));
    }

    @Test
    public void testSpanWithinQueryBuilder() throws IOException {
        IndexQueryParserService queryParser = queryParser();
        SpanTermQuery big = new SpanTermQuery(new Term("age", longToPrefixCoded(34, 0)));
        big.setBoost(2);
        SpanTermQuery little = new SpanTermQuery(new Term("age", longToPrefixCoded(35, 0)));
        little.setBoost(3);
        Query expectedQuery = new SpanWithinQuery(big, little);

        SpanWithinQueryBuilder spanWithinQueryBuilder = spanWithinQuery(spanTermQuery("age", 34).boost(2), spanTermQuery("age", 35).boost(3));
        Query actualQuery = queryParser.parse(spanWithinQueryBuilder).query();
        assertEquals(expectedQuery, actualQuery);

        float boost = randomFloat();
        expectedQuery.setBoost(boost);
        spanWithinQueryBuilder.boost(boost);
        actualQuery = queryParser.parse(spanWithinQueryBuilder).query();
        assertEquals(expectedQuery, actualQuery);
    }

    @Test
    public void testSpanWithinQueryParser() throws IOException {
        IndexQueryParserService queryParser = queryParser();
        Query expectedQuery = new SpanWithinQuery(new SpanTermQuery(new Term("age", longToPrefixCoded(34, 0))),
                                                  new SpanTermQuery(new Term("age", longToPrefixCoded(35, 0))));
        String queryText = copyToStringFromClasspath("/org/elasticsearch/index/query/spanWithin.json");
        Query actualQuery = queryParser.parse(queryText).query();
        assertEquals(expectedQuery, actualQuery);
    }

    @Test
    public void testSpanContainingQueryBuilder() throws IOException {
        IndexQueryParserService queryParser = queryParser();
        SpanTermQuery big = new SpanTermQuery(new Term("age", longToPrefixCoded(34, 0)));
        big.setBoost(2);
        SpanTermQuery little = new SpanTermQuery(new Term("age", longToPrefixCoded(35, 0)));
        little.setBoost(3);
        Query expectedQuery = new SpanContainingQuery(big, little);

        SpanContainingQueryBuilder spanContainingQueryBuilder = spanContainingQuery(spanTermQuery("age", 34).boost(2), spanTermQuery("age", 35).boost(3));
        Query actualQuery = queryParser.parse(spanContainingQueryBuilder).query();
        assertEquals(expectedQuery, actualQuery);

        float boost = randomFloat();
        expectedQuery.setBoost(boost);
        spanContainingQueryBuilder.boost(boost);
        actualQuery = queryParser.parse(spanContainingQueryBuilder).query();
        assertEquals(expectedQuery, actualQuery);
    }

    @Test
    public void testSpanContainingQueryParser() throws IOException {
        IndexQueryParserService queryParser = queryParser();
        Query expectedQuery = new SpanContainingQuery(new SpanTermQuery(new Term("age", longToPrefixCoded(34, 0))),
                                                      new SpanTermQuery(new Term("age", longToPrefixCoded(35, 0))));
        String queryText = copyToStringFromClasspath("/org/elasticsearch/index/query/spanContaining.json");
        Query actualQuery = queryParser.parse(queryText).query();
        assertEquals(expectedQuery, actualQuery);
    }

    @Test
    public void testSpanFirstQueryBuilder() throws IOException {
        IndexQueryParserService queryParser = queryParser();
        Query parsedQuery = queryParser.parse(spanFirstQuery(spanTermQuery("age", 34), 12)).query();
        assertThat(parsedQuery, instanceOf(SpanFirstQuery.class));
        SpanFirstQuery spanFirstQuery = (SpanFirstQuery) parsedQuery;
        // since age is automatically registered in data, we encode it as numeric
        assertThat(((SpanTermQuery) spanFirstQuery.getMatch()).getTerm(), equalTo(new Term("age", longToPrefixCoded(34, 0))));
        assertThat(spanFirstQuery.getEnd(), equalTo(12));
    }

    @Test
    public void testSpanFirstQuery() throws IOException {
        IndexQueryParserService queryParser = queryParser();
        String query = copyToStringFromClasspath("/org/elasticsearch/index/query/spanFirst.json");
        Query parsedQuery = queryParser.parse(query).query();
        assertThat(parsedQuery, instanceOf(SpanFirstQuery.class));
        SpanFirstQuery spanFirstQuery = (SpanFirstQuery) parsedQuery;
        // since age is automatically registered in data, we encode it as numeric
        assertThat(((SpanTermQuery) spanFirstQuery.getMatch()).getTerm(), equalTo(new Term("age", longToPrefixCoded(34, 0))));
        assertThat(spanFirstQuery.getEnd(), equalTo(12));
    }

    @Test
    public void testSpanNearQueryBuilder() throws IOException {
        IndexQueryParserService queryParser = queryParser();
        Query parsedQuery = queryParser.parse(spanNearQuery(12).clause(spanTermQuery("age", 34)).clause(spanTermQuery("age", 35)).clause(spanTermQuery("age", 36)).inOrder(false).collectPayloads(false)).query();
        assertThat(parsedQuery, instanceOf(SpanNearQuery.class));
        SpanNearQuery spanNearQuery = (SpanNearQuery) parsedQuery;
        assertThat(spanNearQuery.getClauses().length, equalTo(3));
        assertThat(((SpanTermQuery) spanNearQuery.getClauses()[0]).getTerm(), equalTo(new Term("age", longToPrefixCoded(34, 0))));
        assertThat(((SpanTermQuery) spanNearQuery.getClauses()[1]).getTerm(), equalTo(new Term("age", longToPrefixCoded(35, 0))));
        assertThat(((SpanTermQuery) spanNearQuery.getClauses()[2]).getTerm(), equalTo(new Term("age", longToPrefixCoded(36, 0))));
        assertThat(spanNearQuery.isInOrder(), equalTo(false));
    }

    @Test
    public void testSpanNearQuery() throws IOException {
        IndexQueryParserService queryParser = queryParser();
        String query = copyToStringFromClasspath("/org/elasticsearch/index/query/spanNear.json");
        Query parsedQuery = queryParser.parse(query).query();
        assertThat(parsedQuery, instanceOf(SpanNearQuery.class));
        SpanNearQuery spanNearQuery = (SpanNearQuery) parsedQuery;
        assertThat(spanNearQuery.getClauses().length, equalTo(3));
        assertThat(((SpanTermQuery) spanNearQuery.getClauses()[0]).getTerm(), equalTo(new Term("age", longToPrefixCoded(34, 0))));
        assertThat(((SpanTermQuery) spanNearQuery.getClauses()[1]).getTerm(), equalTo(new Term("age", longToPrefixCoded(35, 0))));
        assertThat(((SpanTermQuery) spanNearQuery.getClauses()[2]).getTerm(), equalTo(new Term("age", longToPrefixCoded(36, 0))));
        assertThat(spanNearQuery.isInOrder(), equalTo(false));
    }

    @Test
    public void testFieldMaskingSpanQuery() throws IOException {
        IndexQueryParserService queryParser = queryParser();
        String query = copyToStringFromClasspath("/org/elasticsearch/index/query/spanFieldMaskingTerm.json");
        Query parsedQuery = queryParser.parse(query).query();
        assertThat(parsedQuery, instanceOf(SpanNearQuery.class));
        SpanNearQuery spanNearQuery = (SpanNearQuery) parsedQuery;
        assertThat(spanNearQuery.getClauses().length, equalTo(3));
        assertThat(((SpanTermQuery) spanNearQuery.getClauses()[0]).getTerm(), equalTo(new Term("age", longToPrefixCoded(34, 0))));
        assertThat(((SpanTermQuery) spanNearQuery.getClauses()[1]).getTerm(), equalTo(new Term("age", longToPrefixCoded(35, 0))));
        assertThat(((SpanTermQuery) ((FieldMaskingSpanQuery) spanNearQuery.getClauses()[2]).getMaskedQuery()).getTerm(), equalTo(new Term("age_1", "36")));
        assertThat(spanNearQuery.isInOrder(), equalTo(false));
    }


    @Test
    public void testSpanOrQueryBuilder() throws IOException {
        IndexQueryParserService queryParser = queryParser();
        Query parsedQuery = queryParser.parse(spanOrQuery().clause(spanTermQuery("age", 34)).clause(spanTermQuery("age", 35)).clause(spanTermQuery("age", 36))).query();
        assertThat(parsedQuery, instanceOf(SpanOrQuery.class));
        SpanOrQuery spanOrQuery = (SpanOrQuery) parsedQuery;
        assertThat(spanOrQuery.getClauses().length, equalTo(3));
        assertThat(((SpanTermQuery) spanOrQuery.getClauses()[0]).getTerm(), equalTo(new Term("age", longToPrefixCoded(34, 0))));
        assertThat(((SpanTermQuery) spanOrQuery.getClauses()[1]).getTerm(), equalTo(new Term("age", longToPrefixCoded(35, 0))));
        assertThat(((SpanTermQuery) spanOrQuery.getClauses()[2]).getTerm(), equalTo(new Term("age", longToPrefixCoded(36, 0))));
    }

    @Test
    public void testSpanOrQuery() throws IOException {
        IndexQueryParserService queryParser = queryParser();
        String query = copyToStringFromClasspath("/org/elasticsearch/index/query/spanOr.json");
        Query parsedQuery = queryParser.parse(query).query();
        assertThat(parsedQuery, instanceOf(SpanOrQuery.class));
        SpanOrQuery spanOrQuery = (SpanOrQuery) parsedQuery;
        assertThat(spanOrQuery.getClauses().length, equalTo(3));
        assertThat(((SpanTermQuery) spanOrQuery.getClauses()[0]).getTerm(), equalTo(new Term("age", longToPrefixCoded(34, 0))));
        assertThat(((SpanTermQuery) spanOrQuery.getClauses()[1]).getTerm(), equalTo(new Term("age", longToPrefixCoded(35, 0))));
        assertThat(((SpanTermQuery) spanOrQuery.getClauses()[2]).getTerm(), equalTo(new Term("age", longToPrefixCoded(36, 0))));
    }

    @Test
    public void testSpanOrQuery2() throws IOException {
        IndexQueryParserService queryParser = queryParser();
        String query = copyToStringFromClasspath("/org/elasticsearch/index/query/spanOr2.json");
        Query parsedQuery = queryParser.parse(query).query();
        assertThat(parsedQuery, instanceOf(SpanOrQuery.class));
        SpanOrQuery spanOrQuery = (SpanOrQuery) parsedQuery;
        assertThat(spanOrQuery.getClauses().length, equalTo(3));
        assertThat(((SpanTermQuery) spanOrQuery.getClauses()[0]).getTerm(), equalTo(new Term("age", longToPrefixCoded(34, 0))));
        assertThat(((SpanTermQuery) spanOrQuery.getClauses()[1]).getTerm(), equalTo(new Term("age", longToPrefixCoded(35, 0))));
        assertThat(((SpanTermQuery) spanOrQuery.getClauses()[2]).getTerm(), equalTo(new Term("age", longToPrefixCoded(36, 0))));
    }

    @Test
    public void testSpanMultiTermWildcardQuery() throws IOException {
        IndexQueryParserService queryParser = queryParser();
        String query = copyToStringFromClasspath("/org/elasticsearch/index/query/span-multi-term-wildcard.json");
        Query parsedQuery = queryParser.parse(query).query();
        assertThat(parsedQuery, instanceOf(SpanMultiTermQueryWrapper.class));
        WildcardQuery expectedWrapped = new WildcardQuery(new Term("user", "ki*y"));
        expectedWrapped.setBoost(1.08f);
        SpanMultiTermQueryWrapper<MultiTermQuery> wrapper = (SpanMultiTermQueryWrapper<MultiTermQuery>) parsedQuery;
        assertThat(wrapper, equalTo(new SpanMultiTermQueryWrapper<MultiTermQuery>(expectedWrapped)));
    }

    @Test
    public void testSpanMultiTermPrefixQuery() throws IOException {
        IndexQueryParserService queryParser = queryParser();
        String query = copyToStringFromClasspath("/org/elasticsearch/index/query/span-multi-term-prefix.json");
        Query parsedQuery = queryParser.parse(query).query();
        assertThat(parsedQuery, instanceOf(SpanMultiTermQueryWrapper.class));
        PrefixQuery expectedWrapped = new PrefixQuery(new Term("user", "ki"));
        expectedWrapped.setBoost(1.08f);
        SpanMultiTermQueryWrapper<MultiTermQuery> wrapper = (SpanMultiTermQueryWrapper<MultiTermQuery>) parsedQuery;
        assertThat(wrapper, equalTo(new SpanMultiTermQueryWrapper<MultiTermQuery>(expectedWrapped)));
    }

    @Test
    public void testSpanMultiTermFuzzyTermQuery() throws IOException {
        IndexQueryParserService queryParser = queryParser();
        String query = copyToStringFromClasspath("/org/elasticsearch/index/query/span-multi-term-fuzzy-term.json");
        Query parsedQuery = queryParser.parse(query).query();
        assertThat(parsedQuery, instanceOf(SpanMultiTermQueryWrapper.class));
        SpanMultiTermQueryWrapper<MultiTermQuery> wrapper = (SpanMultiTermQueryWrapper<MultiTermQuery>) parsedQuery;
        assertThat(wrapper.getField(), equalTo("user"));
    }

    @Test
    public void testSpanMultiTermFuzzyRangeQuery() throws IOException {
        IndexQueryParserService queryParser = queryParser();
        String query = copyToStringFromClasspath("/org/elasticsearch/index/query/span-multi-term-fuzzy-range.json");
        Query parsedQuery = queryParser.parse(query).query();
        assertThat(parsedQuery, instanceOf(SpanMultiTermQueryWrapper.class));
        NumericRangeQuery<Long> expectedWrapped = NumericRangeQuery.newLongRange("age", NumberFieldMapper.Defaults.PRECISION_STEP_64_BIT, 7l, 17l, true, true);
        expectedWrapped.setBoost(2.0f);
        SpanMultiTermQueryWrapper<MultiTermQuery> wrapper = (SpanMultiTermQueryWrapper<MultiTermQuery>) parsedQuery;
        assertThat(wrapper, equalTo(new SpanMultiTermQueryWrapper<MultiTermQuery>(expectedWrapped)));
    }

    @Test
    public void testSpanMultiTermNumericRangeQuery() throws IOException {
        IndexQueryParserService queryParser = queryParser();
        String query = copyToStringFromClasspath("/org/elasticsearch/index/query/span-multi-term-range-numeric.json");
        Query parsedQuery = queryParser.parse(query).query();
        assertThat(parsedQuery, instanceOf(SpanMultiTermQueryWrapper.class));
        NumericRangeQuery<Long> expectedWrapped = NumericRangeQuery.newLongRange("age", NumberFieldMapper.Defaults.PRECISION_STEP_64_BIT, 10l, 20l, true, false);
        expectedWrapped.setBoost(2.0f);
        SpanMultiTermQueryWrapper<MultiTermQuery> wrapper = (SpanMultiTermQueryWrapper<MultiTermQuery>) parsedQuery;
        assertThat(wrapper, equalTo(new SpanMultiTermQueryWrapper<MultiTermQuery>(expectedWrapped)));
    }

    @Test
    public void testSpanMultiTermTermRangeQuery() throws IOException {
        IndexQueryParserService queryParser = queryParser();
        String query = copyToStringFromClasspath("/org/elasticsearch/index/query/span-multi-term-range-term.json");
        Query parsedQuery = queryParser.parse(query).query();
        assertThat(parsedQuery, instanceOf(SpanMultiTermQueryWrapper.class));
        TermRangeQuery expectedWrapped = TermRangeQuery.newStringRange("user", "alice", "bob", true, false);
        expectedWrapped.setBoost(2.0f);
        SpanMultiTermQueryWrapper<MultiTermQuery> wrapper = (SpanMultiTermQueryWrapper<MultiTermQuery>) parsedQuery;
        assertThat(wrapper, equalTo(new SpanMultiTermQueryWrapper<MultiTermQuery>(expectedWrapped)));
    }

    @Test
    public void testMoreLikeThisBuilder() throws Exception {
        IndexQueryParserService queryParser = queryParser();
        Query parsedQuery = queryParser.parse(moreLikeThisQuery("name.first", "name.last").likeText("something").minTermFreq(1).maxQueryTerms(12)).query();
        assertThat(parsedQuery, instanceOf(MoreLikeThisQuery.class));
        MoreLikeThisQuery mltQuery = (MoreLikeThisQuery) parsedQuery;
        assertThat(mltQuery.getMoreLikeFields()[0], equalTo("name.first"));
        assertThat(mltQuery.getLikeText(), equalTo("something"));
        assertThat(mltQuery.getMinTermFrequency(), equalTo(1));
        assertThat(mltQuery.getMaxQueryTerms(), equalTo(12));
    }

    @Test
    public void testMoreLikeThis() throws Exception {
        IndexQueryParserService queryParser = queryParser();
        String query = copyToStringFromClasspath("/org/elasticsearch/index/query/mlt.json");
        Query parsedQuery = queryParser.parse(query).query();
        assertThat(parsedQuery, instanceOf(MoreLikeThisQuery.class));
        MoreLikeThisQuery mltQuery = (MoreLikeThisQuery) parsedQuery;
        assertThat(mltQuery.getMoreLikeFields()[0], equalTo("name.first"));
        assertThat(mltQuery.getMoreLikeFields()[1], equalTo("name.last"));
        assertThat(mltQuery.getLikeText(), equalTo("something"));
        assertThat(mltQuery.getMinTermFrequency(), equalTo(1));
        assertThat(mltQuery.getMaxQueryTerms(), equalTo(12));
    }

    @Test
    public void testMoreLikeThisIds() throws Exception {
        MoreLikeThisQueryParser parser = (MoreLikeThisQueryParser) queryParser.indicesQueriesRegistry().queryParsers().get("more_like_this");
        parser.setFetchService(new MockMoreLikeThisFetchService());

        IndexQueryParserService queryParser = queryParser();
        String query = copyToStringFromClasspath("/org/elasticsearch/index/query/mlt-items.json");
        Query parsedQuery = queryParser.parse(query).query();
        assertThat(parsedQuery, instanceOf(BooleanQuery.class));
        BooleanQuery booleanQuery = (BooleanQuery) parsedQuery;
        assertThat(booleanQuery.getClauses().length, is(1));

        BooleanClause itemClause = booleanQuery.getClauses()[0];
        assertThat(itemClause.getOccur(), is(BooleanClause.Occur.SHOULD));
        assertThat(itemClause.getQuery(), instanceOf(MoreLikeThisQuery.class));
        MoreLikeThisQuery mltQuery = (MoreLikeThisQuery) itemClause.getQuery();

        // check each Fields is for each item
        for (int id = 1; id <= 4; id++) {
            Fields fields = mltQuery.getLikeFields()[id - 1];
            assertThat(termsToString(fields.terms("name.first")), is(String.valueOf(id)));
            assertThat(termsToString(fields.terms("name.last")), is(String.valueOf(id)));
        }
    }

    @Test
    public void testMLTMinimumShouldMatch() throws Exception {
        // setup for mocking fetching items
        MoreLikeThisQueryParser parser = (MoreLikeThisQueryParser) queryParser.indicesQueriesRegistry().queryParsers().get("more_like_this");
        parser.setFetchService(new MockMoreLikeThisFetchService());

        // parsing the ES query
        IndexQueryParserService queryParser = queryParser();
        String query = copyToStringFromClasspath("/org/elasticsearch/index/query/mlt-items.json");
        BooleanQuery parsedQuery = (BooleanQuery) queryParser.parse(query).query();

        // get MLT query, other clause is for include/exclude items
        MoreLikeThisQuery mltQuery = (MoreLikeThisQuery) parsedQuery.getClauses()[0].getQuery();

        // all terms must match
        mltQuery.setMinimumShouldMatch("100%");
        mltQuery.setMinWordLen(0);
        mltQuery.setMinDocFreq(0);

        // one document has all values
        MemoryIndex index = new MemoryIndex();
        index.addField("name.first", "apache lucene", new WhitespaceAnalyzer());
        index.addField("name.last", "1 2 3 4", new WhitespaceAnalyzer());

        // two clauses, one for items and one for like_text if set
        BooleanQuery luceneQuery = (BooleanQuery) mltQuery.rewrite(index.createSearcher().getIndexReader());
        BooleanClause[] clauses = luceneQuery.getClauses();

        // check for items
        int minNumberShouldMatch = ((BooleanQuery) (clauses[0].getQuery())).getMinimumNumberShouldMatch();
        assertThat(minNumberShouldMatch, is(4));

        // and for like_text
        minNumberShouldMatch = ((BooleanQuery) (clauses[1].getQuery())).getMinimumNumberShouldMatch();
        assertThat(minNumberShouldMatch, is(2));
    }

    private static class MockMoreLikeThisFetchService extends MoreLikeThisFetchService {

        public MockMoreLikeThisFetchService() {
            super(null, Settings.Builder.EMPTY_SETTINGS);
        }

        @Override
        public MultiTermVectorsResponse fetchResponse(List<Item> items, List<Item> unlikeItems, SearchContext searchContext) throws IOException {
            MultiTermVectorsItemResponse[] responses = new MultiTermVectorsItemResponse[items.size()];
            int i = 0;
            for (Item item : items) {
                TermVectorsResponse response = new TermVectorsResponse(item.index(), item.type(), item.id());
                response.setExists(true);
                Fields generatedFields = generateFields(item.fields(), item.id());
                EnumSet<TermVectorsRequest.Flag> flags = EnumSet.of(TermVectorsRequest.Flag.Positions, TermVectorsRequest.Flag.Offsets);
                response.setFields(generatedFields, new HashSet<>(Arrays.asList(item.fields())), flags, generatedFields);
                responses[i++] = new MultiTermVectorsItemResponse(response, null);
            }
            return new MultiTermVectorsResponse(responses);
        }
    }

    private static Fields generateFields(String[] fieldNames, String text) throws IOException {
        MemoryIndex index = new MemoryIndex();
        for (String fieldName : fieldNames) {
            index.addField(fieldName, text, new WhitespaceAnalyzer());
        }
        return MultiFields.getFields(index.createSearcher().getIndexReader());
    }

    private static String termsToString(Terms terms) throws IOException {
        String strings = "";
        TermsEnum termsEnum = terms.iterator();
        CharsRefBuilder spare = new CharsRefBuilder();
        BytesRef text;
        while((text = termsEnum.next()) != null) {
            spare.copyUTF8Bytes(text);
            String term = spare.toString();
            strings += term;
        }
        return strings;
    }

    @Test
    public void testGeoDistanceRangeQueryNamed() throws IOException {
        IndexQueryParserService queryParser = queryParser();
        String query = copyToStringFromClasspath("/org/elasticsearch/index/query/geo_distance-named.json");
        ParsedQuery parsedQuery = queryParser.parse(query);
        assertThat(parsedQuery.namedFilters().containsKey("test"), equalTo(true));
        GeoDistanceRangeQuery filter = (GeoDistanceRangeQuery) parsedQuery.query();
        assertThat(filter.fieldName(), equalTo("location"));
        assertThat(filter.lat(), closeTo(40, 0.00001));
        assertThat(filter.lon(), closeTo(-70, 0.00001));
        assertThat(filter.minInclusiveDistance(), equalTo(Double.NEGATIVE_INFINITY));
        assertThat(filter.maxInclusiveDistance(), closeTo(DistanceUnit.DEFAULT.convert(12, DistanceUnit.MILES), 0.00001));
    }

    @Test
    public void testGeoDistanceRangeQuery1() throws IOException {
        IndexQueryParserService queryParser = queryParser();
        String query = copyToStringFromClasspath("/org/elasticsearch/index/query/geo_distance1.json");
        Query parsedQuery = queryParser.parse(query).query();
        GeoDistanceRangeQuery filter = (GeoDistanceRangeQuery) parsedQuery;
        assertThat(filter.fieldName(), equalTo("location"));
        assertThat(filter.lat(), closeTo(40, 0.00001));
        assertThat(filter.lon(), closeTo(-70, 0.00001));
        assertThat(filter.minInclusiveDistance(), equalTo(Double.NEGATIVE_INFINITY));
        assertThat(filter.maxInclusiveDistance(), closeTo(DistanceUnit.DEFAULT.convert(12, DistanceUnit.MILES), 0.00001));
    }

    @Test
    public void testGeoDistanceRangeQuery2() throws IOException {
        IndexQueryParserService queryParser = queryParser();
        String query = copyToStringFromClasspath("/org/elasticsearch/index/query/geo_distance2.json");
        Query parsedQuery = queryParser.parse(query).query();
        GeoDistanceRangeQuery filter = (GeoDistanceRangeQuery) parsedQuery;
        assertThat(filter.fieldName(), equalTo("location"));
        assertThat(filter.lat(), closeTo(40, 0.00001));
        assertThat(filter.lon(), closeTo(-70, 0.00001));
        assertThat(filter.minInclusiveDistance(), equalTo(Double.NEGATIVE_INFINITY));
        assertThat(filter.maxInclusiveDistance(), closeTo(DistanceUnit.DEFAULT.convert(12, DistanceUnit.MILES), 0.00001));
    }

    @Test
    public void testGeoDistanceRangeQuery3() throws IOException {
        IndexQueryParserService queryParser = queryParser();
        String query = copyToStringFromClasspath("/org/elasticsearch/index/query/geo_distance3.json");
        Query parsedQuery = queryParser.parse(query).query();
        GeoDistanceRangeQuery filter = (GeoDistanceRangeQuery) parsedQuery;
        assertThat(filter.fieldName(), equalTo("location"));
        assertThat(filter.lat(), closeTo(40, 0.00001));
        assertThat(filter.lon(), closeTo(-70, 0.00001));
        assertThat(filter.minInclusiveDistance(), equalTo(Double.NEGATIVE_INFINITY));
        assertThat(filter.maxInclusiveDistance(), closeTo(DistanceUnit.DEFAULT.convert(12, DistanceUnit.MILES), 0.00001));
    }

    @Test
    public void testGeoDistanceRangeQuery4() throws IOException {
        IndexQueryParserService queryParser = queryParser();
        String query = copyToStringFromClasspath("/org/elasticsearch/index/query/geo_distance4.json");
        Query parsedQuery = queryParser.parse(query).query();
        GeoDistanceRangeQuery filter = (GeoDistanceRangeQuery) parsedQuery;
        assertThat(filter.fieldName(), equalTo("location"));
        assertThat(filter.lat(), closeTo(40, 0.00001));
        assertThat(filter.lon(), closeTo(-70, 0.00001));
        assertThat(filter.minInclusiveDistance(), equalTo(Double.NEGATIVE_INFINITY));
        assertThat(filter.maxInclusiveDistance(), closeTo(DistanceUnit.DEFAULT.convert(12, DistanceUnit.MILES), 0.00001));
    }

    @Test
    public void testGeoDistanceRangeQuery5() throws IOException {
        IndexQueryParserService queryParser = queryParser();
        String query = copyToStringFromClasspath("/org/elasticsearch/index/query/geo_distance5.json");
        Query parsedQuery = queryParser.parse(query).query();
        GeoDistanceRangeQuery filter = (GeoDistanceRangeQuery) parsedQuery;
        assertThat(filter.fieldName(), equalTo("location"));
        assertThat(filter.lat(), closeTo(40, 0.00001));
        assertThat(filter.lon(), closeTo(-70, 0.00001));
        assertThat(filter.minInclusiveDistance(), equalTo(Double.NEGATIVE_INFINITY));
        assertThat(filter.maxInclusiveDistance(), closeTo(DistanceUnit.DEFAULT.convert(12, DistanceUnit.MILES), 0.00001));
    }

    @Test
    public void testGeoDistanceRangeQuery6() throws IOException {
        IndexQueryParserService queryParser = queryParser();
        String query = copyToStringFromClasspath("/org/elasticsearch/index/query/geo_distance6.json");
        Query parsedQuery = queryParser.parse(query).query();
        GeoDistanceRangeQuery filter = (GeoDistanceRangeQuery) parsedQuery;
        assertThat(filter.fieldName(), equalTo("location"));
        assertThat(filter.lat(), closeTo(40, 0.00001));
        assertThat(filter.lon(), closeTo(-70, 0.00001));
        assertThat(filter.minInclusiveDistance(), equalTo(Double.NEGATIVE_INFINITY));
        assertThat(filter.maxInclusiveDistance(), closeTo(DistanceUnit.DEFAULT.convert(12, DistanceUnit.MILES), 0.00001));
    }

    @Test
    public void testGeoDistanceRangeQuery7() throws IOException {
        IndexQueryParserService queryParser = queryParser();
        String query = copyToStringFromClasspath("/org/elasticsearch/index/query/geo_distance7.json");
        Query parsedQuery = queryParser.parse(query).query();
        GeoDistanceRangeQuery filter = (GeoDistanceRangeQuery) parsedQuery;
        assertThat(filter.fieldName(), equalTo("location"));
        assertThat(filter.lat(), closeTo(40, 0.00001));
        assertThat(filter.lon(), closeTo(-70, 0.00001));
        assertThat(filter.minInclusiveDistance(), equalTo(Double.NEGATIVE_INFINITY));
        assertThat(filter.maxInclusiveDistance(), closeTo(DistanceUnit.DEFAULT.convert(0.012, DistanceUnit.MILES), 0.00001));
    }

    @Test
    public void testGeoDistanceRangeQuery8() throws IOException {
        IndexQueryParserService queryParser = queryParser();
        String query = copyToStringFromClasspath("/org/elasticsearch/index/query/geo_distance8.json");
        Query parsedQuery = queryParser.parse(query).query();
        GeoDistanceRangeQuery filter = (GeoDistanceRangeQuery) parsedQuery;
        assertThat(filter.fieldName(), equalTo("location"));
        assertThat(filter.lat(), closeTo(40, 0.00001));
        assertThat(filter.lon(), closeTo(-70, 0.00001));
        assertThat(filter.minInclusiveDistance(), equalTo(Double.NEGATIVE_INFINITY));
        assertThat(filter.maxInclusiveDistance(), closeTo(DistanceUnit.KILOMETERS.convert(12, DistanceUnit.MILES), 0.00001));
    }

    @Test
    public void testGeoDistanceRangeQuery9() throws IOException {
        IndexQueryParserService queryParser = queryParser();
        String query = copyToStringFromClasspath("/org/elasticsearch/index/query/geo_distance9.json");
        Query parsedQuery = queryParser.parse(query).query();
        GeoDistanceRangeQuery filter = (GeoDistanceRangeQuery) parsedQuery;
        assertThat(filter.fieldName(), equalTo("location"));
        assertThat(filter.lat(), closeTo(40, 0.00001));
        assertThat(filter.lon(), closeTo(-70, 0.00001));
        assertThat(filter.minInclusiveDistance(), equalTo(Double.NEGATIVE_INFINITY));
        assertThat(filter.maxInclusiveDistance(), closeTo(DistanceUnit.DEFAULT.convert(12, DistanceUnit.MILES), 0.00001));
    }

    @Test
    public void testGeoDistanceRangeQuery10() throws IOException {
        IndexQueryParserService queryParser = queryParser();
        String query = copyToStringFromClasspath("/org/elasticsearch/index/query/geo_distance10.json");
        Query parsedQuery = queryParser.parse(query).query();
        GeoDistanceRangeQuery filter = (GeoDistanceRangeQuery) parsedQuery;
        assertThat(filter.fieldName(), equalTo("location"));
        assertThat(filter.lat(), closeTo(40, 0.00001));
        assertThat(filter.lon(), closeTo(-70, 0.00001));
        assertThat(filter.minInclusiveDistance(), equalTo(Double.NEGATIVE_INFINITY));
        assertThat(filter.maxInclusiveDistance(), closeTo(DistanceUnit.DEFAULT.convert(12, DistanceUnit.MILES), 0.00001));
    }

    @Test
    public void testGeoDistanceRangeQuery11() throws IOException {
        IndexQueryParserService queryParser = queryParser();
        String query = copyToStringFromClasspath("/org/elasticsearch/index/query/geo_distance11.json");
        Query parsedQuery = queryParser.parse(query).query();
        GeoDistanceRangeQuery filter = (GeoDistanceRangeQuery) parsedQuery;
        assertThat(filter.fieldName(), equalTo("location"));
        assertThat(filter.lat(), closeTo(40, 0.00001));
        assertThat(filter.lon(), closeTo(-70, 0.00001));
        assertThat(filter.minInclusiveDistance(), equalTo(Double.NEGATIVE_INFINITY));
        assertThat(filter.maxInclusiveDistance(), closeTo(DistanceUnit.DEFAULT.convert(12, DistanceUnit.MILES), 0.00001));
    }

    @Test
    public void testGeoDistanceRangeQuery12() throws IOException {
        IndexQueryParserService queryParser = queryParser();
        String query = copyToStringFromClasspath("/org/elasticsearch/index/query/geo_distance12.json");
        Query parsedQuery = queryParser.parse(query).query();
        GeoDistanceRangeQuery filter = (GeoDistanceRangeQuery) parsedQuery;
        assertThat(filter.fieldName(), equalTo("location"));
        assertThat(filter.lat(), closeTo(40, 0.00001));
        assertThat(filter.lon(), closeTo(-70, 0.00001));
        assertThat(filter.minInclusiveDistance(), equalTo(Double.NEGATIVE_INFINITY));
        assertThat(filter.maxInclusiveDistance(), closeTo(DistanceUnit.DEFAULT.convert(12, DistanceUnit.MILES), 0.00001));
    }

    @Test
    public void testGeoBoundingBoxFilterNamed() throws IOException {
        IndexQueryParserService queryParser = queryParser();
        String query = copyToStringFromClasspath("/org/elasticsearch/index/query/geo_boundingbox-named.json");
        ParsedQuery parsedQuery = queryParser.parse(query);
        assertThat(parsedQuery.namedFilters().containsKey("test"), equalTo(true));
        InMemoryGeoBoundingBoxQuery filter = (InMemoryGeoBoundingBoxQuery) parsedQuery.query();
        assertThat(filter.fieldName(), equalTo("location"));
        assertThat(filter.topLeft().lat(), closeTo(40, 0.00001));
        assertThat(filter.topLeft().lon(), closeTo(-70, 0.00001));
        assertThat(filter.bottomRight().lat(), closeTo(30, 0.00001));
        assertThat(filter.bottomRight().lon(), closeTo(-80, 0.00001));
    }

    @Test
    public void testGeoBoundingBoxFilter1() throws IOException {
        IndexQueryParserService queryParser = queryParser();
        String query = copyToStringFromClasspath("/org/elasticsearch/index/query/geo_boundingbox1.json");
        Query parsedQuery = queryParser.parse(query).query();
        InMemoryGeoBoundingBoxQuery filter = (InMemoryGeoBoundingBoxQuery) parsedQuery;
        assertThat(filter.fieldName(), equalTo("location"));
        assertThat(filter.topLeft().lat(), closeTo(40, 0.00001));
        assertThat(filter.topLeft().lon(), closeTo(-70, 0.00001));
        assertThat(filter.bottomRight().lat(), closeTo(30, 0.00001));
        assertThat(filter.bottomRight().lon(), closeTo(-80, 0.00001));
    }

    @Test
    public void testGeoBoundingBoxFilter2() throws IOException {
        IndexQueryParserService queryParser = queryParser();
        String query = copyToStringFromClasspath("/org/elasticsearch/index/query/geo_boundingbox2.json");
        Query parsedQuery = queryParser.parse(query).query();
        InMemoryGeoBoundingBoxQuery filter = (InMemoryGeoBoundingBoxQuery) parsedQuery;
        assertThat(filter.fieldName(), equalTo("location"));
        assertThat(filter.topLeft().lat(), closeTo(40, 0.00001));
        assertThat(filter.topLeft().lon(), closeTo(-70, 0.00001));
        assertThat(filter.bottomRight().lat(), closeTo(30, 0.00001));
        assertThat(filter.bottomRight().lon(), closeTo(-80, 0.00001));
    }

    @Test
    public void testGeoBoundingBoxFilter3() throws IOException {
        IndexQueryParserService queryParser = queryParser();
        String query = copyToStringFromClasspath("/org/elasticsearch/index/query/geo_boundingbox3.json");
        Query parsedQuery = queryParser.parse(query).query();
        InMemoryGeoBoundingBoxQuery filter = (InMemoryGeoBoundingBoxQuery) parsedQuery;
        assertThat(filter.fieldName(), equalTo("location"));
        assertThat(filter.topLeft().lat(), closeTo(40, 0.00001));
        assertThat(filter.topLeft().lon(), closeTo(-70, 0.00001));
        assertThat(filter.bottomRight().lat(), closeTo(30, 0.00001));
        assertThat(filter.bottomRight().lon(), closeTo(-80, 0.00001));
    }

    @Test
    public void testGeoBoundingBoxFilter4() throws IOException {
        IndexQueryParserService queryParser = queryParser();
        String query = copyToStringFromClasspath("/org/elasticsearch/index/query/geo_boundingbox4.json");
        Query parsedQuery = queryParser.parse(query).query();
        InMemoryGeoBoundingBoxQuery filter = (InMemoryGeoBoundingBoxQuery) parsedQuery;
        assertThat(filter.fieldName(), equalTo("location"));
        assertThat(filter.topLeft().lat(), closeTo(40, 0.00001));
        assertThat(filter.topLeft().lon(), closeTo(-70, 0.00001));
        assertThat(filter.bottomRight().lat(), closeTo(30, 0.00001));
        assertThat(filter.bottomRight().lon(), closeTo(-80, 0.00001));
    }

    @Test
    public void testGeoBoundingBoxFilter5() throws IOException {
        IndexQueryParserService queryParser = queryParser();
        String query = copyToStringFromClasspath("/org/elasticsearch/index/query/geo_boundingbox5.json");
        Query parsedQuery = queryParser.parse(query).query();
        InMemoryGeoBoundingBoxQuery filter = (InMemoryGeoBoundingBoxQuery) parsedQuery;
        assertThat(filter.fieldName(), equalTo("location"));
        assertThat(filter.topLeft().lat(), closeTo(40, 0.00001));
        assertThat(filter.topLeft().lon(), closeTo(-70, 0.00001));
        assertThat(filter.bottomRight().lat(), closeTo(30, 0.00001));
        assertThat(filter.bottomRight().lon(), closeTo(-80, 0.00001));
    }

    @Test
    public void testGeoBoundingBoxFilter6() throws IOException {
        IndexQueryParserService queryParser = queryParser();
        String query = copyToStringFromClasspath("/org/elasticsearch/index/query/geo_boundingbox6.json");
        Query parsedQuery = queryParser.parse(query).query();
        InMemoryGeoBoundingBoxQuery filter = (InMemoryGeoBoundingBoxQuery) parsedQuery;
        assertThat(filter.fieldName(), equalTo("location"));
        assertThat(filter.topLeft().lat(), closeTo(40, 0.00001));
        assertThat(filter.topLeft().lon(), closeTo(-70, 0.00001));
        assertThat(filter.bottomRight().lat(), closeTo(30, 0.00001));
        assertThat(filter.bottomRight().lon(), closeTo(-80, 0.00001));
    }


    @Test
    public void testGeoPolygonNamedFilter() throws IOException {
        IndexQueryParserService queryParser = queryParser();
        String query = copyToStringFromClasspath("/org/elasticsearch/index/query/geo_polygon-named.json");
        ParsedQuery parsedQuery = queryParser.parse(query);
        assertThat(parsedQuery.namedFilters().containsKey("test"), equalTo(true));
        GeoPolygonQuery filter = (GeoPolygonQuery) parsedQuery.query();
        assertThat(filter.fieldName(), equalTo("location"));
        assertThat(filter.points().length, equalTo(4));
        assertThat(filter.points()[0].lat(), closeTo(40, 0.00001));
        assertThat(filter.points()[0].lon(), closeTo(-70, 0.00001));
        assertThat(filter.points()[1].lat(), closeTo(30, 0.00001));
        assertThat(filter.points()[1].lon(), closeTo(-80, 0.00001));
        assertThat(filter.points()[2].lat(), closeTo(20, 0.00001));
        assertThat(filter.points()[2].lon(), closeTo(-90, 0.00001));
    }


    @Test
    public void testGeoPolygonFilterParsingExceptions() throws IOException {
        String[] brokenFiles = new String[]{
                "/org/elasticsearch/index/query/geo_polygon_exception_1.json",
                "/org/elasticsearch/index/query/geo_polygon_exception_2.json",
                "/org/elasticsearch/index/query/geo_polygon_exception_3.json",
                "/org/elasticsearch/index/query/geo_polygon_exception_4.json",
                "/org/elasticsearch/index/query/geo_polygon_exception_5.json"
        };
        for (String brokenFile : brokenFiles) {
            IndexQueryParserService queryParser = queryParser();
            String query = copyToStringFromClasspath(brokenFile);
            try {
                queryParser.parse(query).query();
                fail("parsing a broken geo_polygon filter didn't fail as expected while parsing: " + brokenFile);
            } catch (QueryParsingException e) {
                // success!
            }
        }
    }


    @Test
    public void testGeoPolygonFilter1() throws IOException {
        IndexQueryParserService queryParser = queryParser();
        String query = copyToStringFromClasspath("/org/elasticsearch/index/query/geo_polygon1.json");
        Query parsedQuery = queryParser.parse(query).query();
        GeoPolygonQuery filter = (GeoPolygonQuery) parsedQuery;
        assertThat(filter.fieldName(), equalTo("location"));
        assertThat(filter.points().length, equalTo(4));
        assertThat(filter.points()[0].lat(), closeTo(40, 0.00001));
        assertThat(filter.points()[0].lon(), closeTo(-70, 0.00001));
        assertThat(filter.points()[1].lat(), closeTo(30, 0.00001));
        assertThat(filter.points()[1].lon(), closeTo(-80, 0.00001));
        assertThat(filter.points()[2].lat(), closeTo(20, 0.00001));
        assertThat(filter.points()[2].lon(), closeTo(-90, 0.00001));
    }

    @Test
    public void testGeoPolygonFilter2() throws IOException {
        IndexQueryParserService queryParser = queryParser();
        String query = copyToStringFromClasspath("/org/elasticsearch/index/query/geo_polygon2.json");
        Query parsedQuery = queryParser.parse(query).query();
        GeoPolygonQuery filter = (GeoPolygonQuery) parsedQuery;
        assertThat(filter.fieldName(), equalTo("location"));
        assertThat(filter.points().length, equalTo(4));
        assertThat(filter.points()[0].lat(), closeTo(40, 0.00001));
        assertThat(filter.points()[0].lon(), closeTo(-70, 0.00001));
        assertThat(filter.points()[1].lat(), closeTo(30, 0.00001));
        assertThat(filter.points()[1].lon(), closeTo(-80, 0.00001));
        assertThat(filter.points()[2].lat(), closeTo(20, 0.00001));
        assertThat(filter.points()[2].lon(), closeTo(-90, 0.00001));
    }

    @Test
    public void testGeoPolygonFilter3() throws IOException {
        IndexQueryParserService queryParser = queryParser();
        String query = copyToStringFromClasspath("/org/elasticsearch/index/query/geo_polygon3.json");
        Query parsedQuery = queryParser.parse(query).query();
        GeoPolygonQuery filter = (GeoPolygonQuery) parsedQuery;
        assertThat(filter.fieldName(), equalTo("location"));
        assertThat(filter.points().length, equalTo(4));
        assertThat(filter.points()[0].lat(), closeTo(40, 0.00001));
        assertThat(filter.points()[0].lon(), closeTo(-70, 0.00001));
        assertThat(filter.points()[1].lat(), closeTo(30, 0.00001));
        assertThat(filter.points()[1].lon(), closeTo(-80, 0.00001));
        assertThat(filter.points()[2].lat(), closeTo(20, 0.00001));
        assertThat(filter.points()[2].lon(), closeTo(-90, 0.00001));
    }

    @Test
    public void testGeoPolygonFilter4() throws IOException {
        IndexQueryParserService queryParser = queryParser();
        String query = copyToStringFromClasspath("/org/elasticsearch/index/query/geo_polygon4.json");
        Query parsedQuery = queryParser.parse(query).query();
        GeoPolygonQuery filter = (GeoPolygonQuery) parsedQuery;
        assertThat(filter.fieldName(), equalTo("location"));
        assertThat(filter.points().length, equalTo(4));
        assertThat(filter.points()[0].lat(), closeTo(40, 0.00001));
        assertThat(filter.points()[0].lon(), closeTo(-70, 0.00001));
        assertThat(filter.points()[1].lat(), closeTo(30, 0.00001));
        assertThat(filter.points()[1].lon(), closeTo(-80, 0.00001));
        assertThat(filter.points()[2].lat(), closeTo(20, 0.00001));
        assertThat(filter.points()[2].lon(), closeTo(-90, 0.00001));
    }

    @Test
    public void testGeoShapeFilter() throws IOException {
        IndexQueryParserService queryParser = queryParser();
        String query = copyToStringFromClasspath("/org/elasticsearch/index/query/geoShape-filter.json");
        Query parsedQuery = queryParser.parse(query).query();
        ConstantScoreQuery constantScoreQuery = (ConstantScoreQuery) parsedQuery;
        assertThat(constantScoreQuery.getQuery(), instanceOf(IntersectsPrefixTreeFilter.class));
    }

    @Test
    public void testGeoShapeQuery() throws IOException {
        IndexQueryParserService queryParser = queryParser();
        String query = copyToStringFromClasspath("/org/elasticsearch/index/query/geoShape-query.json");
        Query parsedQuery = queryParser.parse(query).query();
        assertThat(parsedQuery, instanceOf(ConstantScoreQuery.class));
        ConstantScoreQuery csq = (ConstantScoreQuery) parsedQuery;
        assertThat(csq.getQuery(), instanceOf(IntersectsPrefixTreeFilter.class));
    }

    @Test
    public void testCommonTermsQuery1() throws IOException {
        IndexQueryParserService queryParser = queryParser();
        String query = copyToStringFromClasspath("/org/elasticsearch/index/query/commonTerms-query1.json");
        Query parsedQuery = queryParser.parse(query).query();
        assertThat(parsedQuery, instanceOf(ExtendedCommonTermsQuery.class));
        ExtendedCommonTermsQuery ectQuery = (ExtendedCommonTermsQuery) parsedQuery;
        assertThat(ectQuery.getHighFreqMinimumNumberShouldMatchSpec(), nullValue());
        assertThat(ectQuery.getLowFreqMinimumNumberShouldMatchSpec(), equalTo("2"));
    }

    @Test
    public void testCommonTermsQuery2() throws IOException {
        IndexQueryParserService queryParser = queryParser();
        String query = copyToStringFromClasspath("/org/elasticsearch/index/query/commonTerms-query2.json");
        Query parsedQuery = queryParser.parse(query).query();
        assertThat(parsedQuery, instanceOf(ExtendedCommonTermsQuery.class));
        ExtendedCommonTermsQuery ectQuery = (ExtendedCommonTermsQuery) parsedQuery;
        assertThat(ectQuery.getHighFreqMinimumNumberShouldMatchSpec(), equalTo("50%"));
        assertThat(ectQuery.getLowFreqMinimumNumberShouldMatchSpec(), equalTo("5<20%"));
    }

    @Test
    public void testCommonTermsQuery3() throws IOException {
        IndexQueryParserService queryParser = queryParser();
        String query = copyToStringFromClasspath("/org/elasticsearch/index/query/commonTerms-query3.json");
        Query parsedQuery = queryParser.parse(query).query();
        assertThat(parsedQuery, instanceOf(ExtendedCommonTermsQuery.class));
        ExtendedCommonTermsQuery ectQuery = (ExtendedCommonTermsQuery) parsedQuery;
        assertThat(ectQuery.getHighFreqMinimumNumberShouldMatchSpec(), nullValue());
        assertThat(ectQuery.getLowFreqMinimumNumberShouldMatchSpec(), equalTo("2"));
    }

    @Test // see #11730
    public void testCommonTermsQuery4() throws IOException {
        IndexQueryParserService queryParser = queryParser();
        Query parsedQuery = queryParser.parse(commonTermsQuery("field", "text").disableCoord(false)).query();
        assertThat(parsedQuery, instanceOf(ExtendedCommonTermsQuery.class));
        ExtendedCommonTermsQuery ectQuery = (ExtendedCommonTermsQuery) parsedQuery;
        assertFalse(ectQuery.isCoordDisabled());
        parsedQuery = queryParser.parse(commonTermsQuery("field", "text").disableCoord(true)).query();
        assertThat(parsedQuery, instanceOf(ExtendedCommonTermsQuery.class));
        ectQuery = (ExtendedCommonTermsQuery) parsedQuery;
        assertTrue(ectQuery.isCoordDisabled());
    }

    @Test(expected = QueryParsingException.class)
    public void assureMalformedThrowsException() throws IOException {
        IndexQueryParserService queryParser;
        queryParser = queryParser();
        String query;
        query = copyToStringFromClasspath("/org/elasticsearch/index/query/faulty-function-score-query.json");
        Query parsedQuery = queryParser.parse(query).query();
    }

    @Test
    public void testFilterParsing() throws IOException {
        IndexQueryParserService queryParser;
        queryParser = queryParser();
        String query;
        query = copyToStringFromClasspath("/org/elasticsearch/index/query/function-filter-score-query.json");
        Query parsedQuery = queryParser.parse(query).query();
        assertThat((double) (parsedQuery.getBoost()), Matchers.closeTo(3.0, 1.e-7));
    }

    @Test
    public void testBadTypeMatchQuery() throws Exception {
        IndexQueryParserService queryParser = queryParser();
        String query = copyToStringFromClasspath("/org/elasticsearch/index/query/match-query-bad-type.json");
        QueryParsingException expectedException = null;
        try {
            queryParser.parse(query).query();
        } catch (QueryParsingException qpe) {
            expectedException = qpe;
        }
        assertThat(expectedException, notNullValue());
    }

    @Test
    public void testMultiMatchQuery() throws Exception {
        IndexQueryParserService queryParser = queryParser();
        String query = copyToStringFromClasspath("/org/elasticsearch/index/query/multiMatch-query-simple.json");
        Query parsedQuery = queryParser.parse(query).query();
        assertThat(parsedQuery, instanceOf(DisjunctionMaxQuery.class));
    }

    @Test
    public void testBadTypeMultiMatchQuery() throws Exception {
        IndexQueryParserService queryParser = queryParser();
        String query = copyToStringFromClasspath("/org/elasticsearch/index/query/multiMatch-query-bad-type.json");
        QueryParsingException expectedException = null;
        try {
            queryParser.parse(query).query();
        } catch (QueryParsingException qpe) {
            expectedException = qpe;
        }
        assertThat(expectedException, notNullValue());
    }

    @Test
    public void testMultiMatchQueryWithFieldsAsString() throws Exception {
        IndexQueryParserService queryParser = queryParser();
        String query = copyToStringFromClasspath("/org/elasticsearch/index/query/multiMatch-query-fields-as-string.json");
        Query parsedQuery = queryParser.parse(query).query();
        assertThat(parsedQuery, instanceOf(BooleanQuery.class));
    }

    public void testCrossFieldMultiMatchQuery() throws IOException {
        IndexQueryParserService queryParser = queryParser();
        Query parsedQuery = queryParser.parse(multiMatchQuery("banon", "name.first^2", "name.last^3", "foobar").type(MultiMatchQueryBuilder.Type.CROSS_FIELDS)).query();
        try (Engine.Searcher searcher = indexService.shardSafe(0).acquireSearcher("test")) {
            Query rewrittenQuery = searcher.searcher().rewrite(parsedQuery);

            BooleanQuery.Builder expected = new BooleanQuery.Builder();
            expected.add(new TermQuery(new Term("foobar", "banon")), Occur.SHOULD);
            TermQuery tq1 = new TermQuery(new Term("name.first", "banon"));
            tq1.setBoost(2);
            TermQuery tq2 = new TermQuery(new Term("name.last", "banon"));
            tq2.setBoost(3);
            expected.add(new DisjunctionMaxQuery(Arrays.<Query>asList(tq1, tq2), 0f), Occur.SHOULD);
            assertEquals(expected.build(), rewrittenQuery);
        }
    }

    @Test
    public void testMatchWithFuzzyTranspositions() throws Exception {
        IndexQueryParserService queryParser = queryParser();
        String query = copyToStringFromClasspath("/org/elasticsearch/index/query/match-with-fuzzy-transpositions.json");
        Query parsedQuery = queryParser.parse(query).query();
        assertThat(parsedQuery, instanceOf(FuzzyQuery.class));
        assertThat( ((FuzzyQuery) parsedQuery).getTranspositions(), equalTo(true));
    }

    @Test
    public void testMatchWithoutFuzzyTranspositions() throws Exception {
        IndexQueryParserService queryParser = queryParser();
        String query = copyToStringFromClasspath("/org/elasticsearch/index/query/match-without-fuzzy-transpositions.json");
        Query parsedQuery = queryParser.parse(query).query();
        assertThat(parsedQuery, instanceOf(FuzzyQuery.class));
        assertThat( ((FuzzyQuery) parsedQuery).getTranspositions(), equalTo(false));
    }

    // https://github.com/elasticsearch/elasticsearch/issues/7240
    @Test
    public void testEmptyBooleanQuery() throws Exception {
        IndexQueryParserService queryParser = queryParser();
        String query = jsonBuilder().startObject().startObject("bool").endObject().endObject().string();
        Query parsedQuery = queryParser.parse(query).query();
        assertThat(parsedQuery, instanceOf(MatchAllDocsQuery.class));
    }

    @Test
    public void testProperErrorMessageWhenTwoFunctionsDefinedInQueryBody() throws IOException {
        IndexQueryParserService queryParser = queryParser();
        String query = copyToStringFromClasspath("/org/elasticsearch/index/query/function-score-query-causing-NPE.json");
        try {
            queryParser.parse(query).query();
            fail("FunctionScoreQueryParser should throw an exception here because two functions in body are not allowed.");
        } catch (QueryParsingException e) {
            assertThat(e.getDetailedMessage(), containsString("use [functions] array if you want to define several functions."));
        }
    }

    @Test
    public void testWeight1fStillProducesWeighFunction() throws IOException {
        IndexQueryParserService queryParser = queryParser();
        String queryString = jsonBuilder().startObject()
                .startObject("function_score")
                .startArray("functions")
                .startObject()
                .startObject("field_value_factor")
                .field("field", "popularity")
                .endObject()
                .field("weight", 1.0)
                .endObject()
                .endArray()
                .endObject()
                .endObject().string();
        IndexService indexService = createIndex("testidx", client().admin().indices().prepareCreate("testidx")
                .addMapping("doc",jsonBuilder().startObject()
                        .startObject("properties")
                        .startObject("popularity").field("type", "float").endObject()
                        .endObject()
                        .endObject()));
        SearchContext.setCurrent(createSearchContext(indexService));
        Query query = queryParser.parse(queryString).query();
        assertThat(query, instanceOf(FunctionScoreQuery.class));
        assertThat(((FunctionScoreQuery) query).getFunction(), instanceOf(WeightFactorFunction.class));
        SearchContext.removeCurrent();
    }

    @Test
    public void testProperErrorMessagesForMisplacedWeightsAndFunctions() throws IOException {
        IndexQueryParserService queryParser = queryParser();
        String query = jsonBuilder().startObject().startObject("function_score")
                .startArray("functions")
                .startObject().field("weight", 2).field("boost_factor", 2).endObject()
                .endArray()
                .endObject().endObject().string();
        try {
            queryParser.parse(query).query();
            fail("Expect exception here because boost_factor must not have a weight");
        } catch (QueryParsingException e) {
            assertThat(e.getDetailedMessage(), containsString(BoostScoreFunction.BOOST_WEIGHT_ERROR_MESSAGE));
        }
        query = jsonBuilder().startObject().startObject("function_score")
                .startArray("functions")
                .startObject().field("boost_factor",2).endObject()
                .endArray()
                .field("weight", 2)
                .endObject().endObject().string();
        try {
            queryParser.parse(query).query();
            fail("Expect exception here because array of functions and one weight in body is not allowed.");
        } catch (QueryParsingException e) {
            assertThat(e.getDetailedMessage(), containsString("you can either define [functions] array or a single function, not both. already found [functions] array, now encountering [weight]."));
        }
        query = jsonBuilder().startObject().startObject("function_score")
                .field("weight", 2)
                .startArray("functions")
                .startObject().field("boost_factor",2).endObject()
                .endArray()
                .endObject().endObject().string();
        try {
            queryParser.parse(query).query();
            fail("Expect exception here because array of functions and one weight in body is not allowed.");
        } catch (QueryParsingException e) {
            assertThat(e.getDetailedMessage(), containsString("you can either define [functions] array or a single function, not both. already found [weight], now encountering [functions]."));
        }
    }
<<<<<<< HEAD

    // https://github.com/elasticsearch/elasticsearch/issues/6722
    public void testEmptyBoolSubClausesIsMatchAll() throws IOException {
        String query = copyToStringFromClasspath("/org/elasticsearch/index/query/bool-query-with-empty-clauses-for-parsing.json");
        IndexService indexService = createIndex("testidx", client().admin().indices().prepareCreate("testidx")
                .addMapping("foo", "nested", "type=nested"));
        SearchContext.setCurrent(createSearchContext(indexService));
        IndexQueryParserService queryParser = indexService.queryParserService();
        Query parsedQuery = queryParser.parse(query).query();
        assertThat(parsedQuery, instanceOf(BooleanQuery.class));
        BooleanQuery booleanQuery = (BooleanQuery) parsedQuery;
        assertThat(booleanQuery.clauses().size(), equalTo(2));
        BooleanClause booleanClause = booleanQuery.clauses().get(0);
        assertThat(booleanClause.getOccur(), equalTo(Occur.MUST));
        assertThat(booleanClause.getQuery(), instanceOf(MatchAllDocsQuery.class));
        booleanClause = booleanQuery.clauses().get(1);
        assertThat(booleanClause.getOccur(), equalTo(Occur.FILTER));
        assertThat(booleanClause.getQuery(), instanceOf(ToParentBlockJoinQuery.class));
        ToParentBlockJoinQuery toParentBlockJoinQuery = (ToParentBlockJoinQuery) booleanClause.getQuery();
        assertThat(toParentBlockJoinQuery.toString(), equalTo("ToParentBlockJoinQuery (+*:* #QueryWrapperFilter(_type:__nested))"));
        SearchContext.removeCurrent();
    }

    /**
=======
    
    /** 
>>>>>>> c10f116a
     * helper to extract term from TermQuery. */
    private Term getTerm(Query query) {
        while (query instanceof QueryWrapperFilter) {
            query = ((QueryWrapperFilter) query).getQuery();
        }
        TermQuery wrapped = (TermQuery) query;
        return wrapped.getTerm();
    }

    public void testDefaultBooleanQueryMinShouldMatch() throws Exception {
        IndexQueryParserService queryParser = queryParser();

        // Queries have a minShouldMatch of 0
        BooleanQuery bq = (BooleanQuery) queryParser.parse(boolQuery().must(termQuery("foo", "bar"))).query();
        assertEquals(0, bq.getMinimumNumberShouldMatch());

        bq = (BooleanQuery) queryParser.parse(boolQuery().should(termQuery("foo", "bar"))).query();
        assertEquals(0, bq.getMinimumNumberShouldMatch());

        // Filters have a minShouldMatch of 0/1
        ConstantScoreQuery csq = (ConstantScoreQuery) queryParser.parse(constantScoreQuery(boolQuery().must(termQuery("foo", "bar")))).query();
        bq = (BooleanQuery) csq.getQuery();
        assertEquals(0, bq.getMinimumNumberShouldMatch());

        csq = (ConstantScoreQuery) queryParser.parse(constantScoreQuery(boolQuery().should(termQuery("foo", "bar")))).query();
        bq = (BooleanQuery) csq.getQuery();
        assertEquals(1, bq.getMinimumNumberShouldMatch());
    }

    public void testTermsQueryFilter() throws Exception {
        // TermsQuery is tricky in that it parses differently as a query or a filter
        IndexQueryParserService queryParser = queryParser();
        Query q = queryParser.parse(termsQuery("foo", "bar")).query();
        assertThat(q, instanceOf(BooleanQuery.class));

        ConstantScoreQuery csq = (ConstantScoreQuery) queryParser.parse(constantScoreQuery(termsQuery("foo", "bar"))).query();
        q = csq.getQuery();
        assertThat(q, instanceOf(TermsQuery.class));
    }

    @Test
    public void testBlendedRewriteMethod() throws IOException {
        IndexQueryParserService queryParser = queryParser();
        for (String rewrite : Arrays.asList("top_terms_blended_freqs_10", "topTermsBlendedFreqs10")) {
            Query parsedQuery = queryParser.parse(prefixQuery("field", "val").rewrite(rewrite)).query();
            assertThat(parsedQuery, instanceOf(PrefixQuery.class));
            PrefixQuery prefixQuery = (PrefixQuery) parsedQuery;
            assertThat(prefixQuery.getPrefix(), equalTo(new Term("field", "val")));
            assertThat(prefixQuery.getRewriteMethod(), instanceOf(MultiTermQuery.TopTermsBlendedFreqScoringRewrite.class));
        }
    }
}<|MERGE_RESOLUTION|>--- conflicted
+++ resolved
@@ -1998,36 +1998,10 @@
             assertThat(e.getDetailedMessage(), containsString("you can either define [functions] array or a single function, not both. already found [weight], now encountering [functions]."));
         }
     }
-<<<<<<< HEAD
-
-    // https://github.com/elasticsearch/elasticsearch/issues/6722
-    public void testEmptyBoolSubClausesIsMatchAll() throws IOException {
-        String query = copyToStringFromClasspath("/org/elasticsearch/index/query/bool-query-with-empty-clauses-for-parsing.json");
-        IndexService indexService = createIndex("testidx", client().admin().indices().prepareCreate("testidx")
-                .addMapping("foo", "nested", "type=nested"));
-        SearchContext.setCurrent(createSearchContext(indexService));
-        IndexQueryParserService queryParser = indexService.queryParserService();
-        Query parsedQuery = queryParser.parse(query).query();
-        assertThat(parsedQuery, instanceOf(BooleanQuery.class));
-        BooleanQuery booleanQuery = (BooleanQuery) parsedQuery;
-        assertThat(booleanQuery.clauses().size(), equalTo(2));
-        BooleanClause booleanClause = booleanQuery.clauses().get(0);
-        assertThat(booleanClause.getOccur(), equalTo(Occur.MUST));
-        assertThat(booleanClause.getQuery(), instanceOf(MatchAllDocsQuery.class));
-        booleanClause = booleanQuery.clauses().get(1);
-        assertThat(booleanClause.getOccur(), equalTo(Occur.FILTER));
-        assertThat(booleanClause.getQuery(), instanceOf(ToParentBlockJoinQuery.class));
-        ToParentBlockJoinQuery toParentBlockJoinQuery = (ToParentBlockJoinQuery) booleanClause.getQuery();
-        assertThat(toParentBlockJoinQuery.toString(), equalTo("ToParentBlockJoinQuery (+*:* #QueryWrapperFilter(_type:__nested))"));
-        SearchContext.removeCurrent();
-    }
 
     /**
-=======
-    
-    /** 
->>>>>>> c10f116a
-     * helper to extract term from TermQuery. */
+     * helper to extract term from TermQuery.
+     */
     private Term getTerm(Query query) {
         while (query instanceof QueryWrapperFilter) {
             query = ((QueryWrapperFilter) query).getQuery();
