--- conflicted
+++ resolved
@@ -39,11 +39,7 @@
 public class ScoreSortBuilder extends SortBuilder<ScoreSortBuilder> {
 
     public static final String NAME = "_score";
-<<<<<<< HEAD
-    public static final ScoreSortBuilder PROTOTYPE = new ScoreSortBuilder();
-=======
     public static final ParseField REVERSE_FIELD = new ParseField("reverse");
->>>>>>> c7bdfb11
     public static final ParseField ORDER_FIELD = new ParseField("order");
     private static final ParseField REVERSE_FORBIDDEN = new ParseField("reverse");
     private static final SortField SORT_SCORE = new SortField(null, SortField.Type.SCORE);
