/*
 * Licensed to Elasticsearch under one or more contributor
 * license agreements. See the NOTICE file distributed with
 * this work for additional information regarding copyright
 * ownership. Elasticsearch licenses this file to you under
 * the Apache License, Version 2.0 (the "License"); you may
 * not use this file except in compliance with the License.
 * You may obtain a copy of the License at
 *
 *    http://www.apache.org/licenses/LICENSE-2.0
 *
 * Unless required by applicable law or agreed to in writing,
 * software distributed under the License is distributed on an
 * "AS IS" BASIS, WITHOUT WARRANTIES OR CONDITIONS OF ANY
 * KIND, either express or implied.  See the License for the
 * specific language governing permissions and limitations
 * under the License.
 */

package org.elasticsearch.index.query;

<<<<<<< HEAD
import com.google.common.collect.Lists;
=======
import org.apache.lucene.index.Term;
import org.apache.lucene.queries.TermsQuery;
import org.apache.lucene.search.BooleanClause.Occur;
import org.apache.lucene.search.BooleanQuery;
import org.apache.lucene.search.Query;
import org.apache.lucene.search.TermQuery;
import org.apache.lucene.util.BytesRef;
import org.elasticsearch.action.get.GetRequest;
import org.elasticsearch.action.get.GetResponse;
import org.elasticsearch.client.Client;
>>>>>>> db5e225a
import org.elasticsearch.common.ParseField;
import org.elasticsearch.common.inject.Inject;
import org.elasticsearch.common.xcontent.XContentParser;
import org.elasticsearch.indices.cache.query.terms.TermsLookup;

import java.io.IOException;
import java.util.ArrayList;
import java.util.List;

/**
 * Parser for terms query and terms lookup.
 *
 * Filters documents that have fields that match any of the provided terms (not analyzed)
 *
 * It also supports a terms lookup mechanism which can be used to fetch the term values from
 * a document in an index.
 */
public class TermsQueryParser extends BaseQueryParser {

    private static final ParseField MIN_SHOULD_MATCH_FIELD = new ParseField("min_match", "min_should_match", "minimum_should_match")
            .withAllDeprecated("Use [bool] query instead");
    private static final ParseField DISABLE_COORD_FIELD = new ParseField("disable_coord").withAllDeprecated("Use [bool] query instead");
    private static final ParseField EXECUTION_FIELD = new ParseField("execution").withAllDeprecated("execution is deprecated and has no effect");

    @Inject
    public TermsQueryParser() {
    }

    @Override
    public String[] names() {
        return new String[]{TermsQueryBuilder.NAME, "in"};
    }

    @Override
    public QueryBuilder fromXContent(QueryParseContext parseContext) throws IOException, QueryParsingException {
        XContentParser parser = parseContext.parser();

        String fieldName = null;
        List<Object> values = null;
        String minShouldMatch = null;
        boolean disableCoord = TermsQueryBuilder.DEFAULT_DISABLE_COORD;
        TermsLookup termsLookup = null;

        String queryName = null;
        float boost = AbstractQueryBuilder.DEFAULT_BOOST;

        XContentParser.Token token;
<<<<<<< HEAD
        String currentFieldName = null;
=======
        List<Object> terms = new ArrayList<>();
        String fieldName = null;
        float boost = 1f;
>>>>>>> db5e225a
        while ((token = parser.nextToken()) != XContentParser.Token.END_OBJECT) {
            if (token == XContentParser.Token.FIELD_NAME) {
                currentFieldName = parser.currentName();
            } else if (parseContext.isDeprecatedSetting(currentFieldName)) {
                // skip
            } else if (token == XContentParser.Token.START_ARRAY) {
                if  (fieldName != null) {
                    throw new QueryParsingException(parseContext, "[terms] query does not support multiple fields");
                }
                fieldName = currentFieldName;
                values = parseValues(parseContext, parser);
            } else if (token == XContentParser.Token.START_OBJECT) {
                fieldName = currentFieldName;
                termsLookup = parseTermsLookup(parseContext, parser);
            } else if (token.isValue()) {
                if (parseContext.parseFieldMatcher().match(currentFieldName, EXECUTION_FIELD)) {
                    // ignore
                } else if (parseContext.parseFieldMatcher().match(currentFieldName, MIN_SHOULD_MATCH_FIELD)) {
                    if (minShouldMatch != null) {
                        throw new IllegalArgumentException("[" + currentFieldName + "] is not allowed in a filter context for the [" + TermsQueryBuilder.NAME + "] query");
                    }
                    minShouldMatch = parser.textOrNull();
                } else if ("boost".equals(currentFieldName)) {
                    boost = parser.floatValue();
                } else if (parseContext.parseFieldMatcher().match(currentFieldName, DISABLE_COORD_FIELD)) {
                    disableCoord = parser.booleanValue();
                } else if ("_name".equals(currentFieldName)) {
                    queryName = parser.text();
                } else {
                    throw new QueryParsingException(parseContext, "[terms] query does not support [" + currentFieldName + "]");
                }
            }
        }

        if (fieldName == null) {
            throw new QueryParsingException(parseContext, "terms query requires a field name, followed by array of terms or a document lookup specification");
        }
        TermsQueryBuilder termsQueryBuilder;
        if (values == null) {
            termsQueryBuilder = new TermsQueryBuilder(fieldName);
        } else {
            termsQueryBuilder = new TermsQueryBuilder(fieldName, values);
        }
        return termsQueryBuilder
                .disableCoord(disableCoord)
                .minimumShouldMatch(minShouldMatch)
                .termsLookup(termsLookup)
                .boost(boost)
                .queryName(queryName);
    }

    private static List<Object> parseValues(QueryParseContext parseContext, XContentParser parser) throws IOException {
        List<Object> values = Lists.newArrayList();
        XContentParser.Token token;
        while ((token = parser.nextToken()) != XContentParser.Token.END_ARRAY) {
            Object value = parser.objectBytes();
            if (value == null) {
                throw new QueryParsingException(parseContext, "No value specified for terms query");
            }
            values.add(value);
        }
        return values;
    }

    private static TermsLookup parseTermsLookup(QueryParseContext parseContext, XContentParser parser) throws IOException {
        TermsLookup termsLookup = new TermsLookup();
        XContentParser.Token token;
        String currentFieldName = null;
        while ((token = parser.nextToken()) != XContentParser.Token.END_OBJECT) {
            if (token == XContentParser.Token.FIELD_NAME) {
                currentFieldName = parser.currentName();
            } else if (token.isValue()) {
                if ("index".equals(currentFieldName)) {
                    termsLookup.index(parser.textOrNull());
                } else if ("type".equals(currentFieldName)) {
                    termsLookup.type(parser.text());
                } else if ("id".equals(currentFieldName)) {
                    termsLookup.id(parser.text());
                } else if ("routing".equals(currentFieldName)) {
                    termsLookup.routing(parser.textOrNull());
                } else if ("path".equals(currentFieldName)) {
                    termsLookup.path(parser.text());
                } else {
                    throw new QueryParsingException(parseContext, "[terms] query does not support [" + currentFieldName
                            + "] within lookup element");
                }
            }
        }
        if (termsLookup.type() == null) {
            throw new QueryParsingException(parseContext, "[terms] query lookup element requires specifying the type");
        }
        if (termsLookup.id() == null) {
            throw new QueryParsingException(parseContext, "[terms] query lookup element requires specifying the id");
        }
        if (termsLookup.path() == null) {
            throw new QueryParsingException(parseContext, "[terms] query lookup element requires specifying the path");
        }
        return termsLookup;
    }

    @Override
    public TermsQueryBuilder getBuilderPrototype() {
        return TermsQueryBuilder.PROTOTYPE;
    }
}<|MERGE_RESOLUTION|>--- conflicted
+++ resolved
@@ -19,20 +19,6 @@
 
 package org.elasticsearch.index.query;
 
-<<<<<<< HEAD
-import com.google.common.collect.Lists;
-=======
-import org.apache.lucene.index.Term;
-import org.apache.lucene.queries.TermsQuery;
-import org.apache.lucene.search.BooleanClause.Occur;
-import org.apache.lucene.search.BooleanQuery;
-import org.apache.lucene.search.Query;
-import org.apache.lucene.search.TermQuery;
-import org.apache.lucene.util.BytesRef;
-import org.elasticsearch.action.get.GetRequest;
-import org.elasticsearch.action.get.GetResponse;
-import org.elasticsearch.client.Client;
->>>>>>> db5e225a
 import org.elasticsearch.common.ParseField;
 import org.elasticsearch.common.inject.Inject;
 import org.elasticsearch.common.xcontent.XContentParser;
@@ -80,13 +66,7 @@
         float boost = AbstractQueryBuilder.DEFAULT_BOOST;
 
         XContentParser.Token token;
-<<<<<<< HEAD
         String currentFieldName = null;
-=======
-        List<Object> terms = new ArrayList<>();
-        String fieldName = null;
-        float boost = 1f;
->>>>>>> db5e225a
         while ((token = parser.nextToken()) != XContentParser.Token.END_OBJECT) {
             if (token == XContentParser.Token.FIELD_NAME) {
                 currentFieldName = parser.currentName();
@@ -139,7 +119,7 @@
     }
 
     private static List<Object> parseValues(QueryParseContext parseContext, XContentParser parser) throws IOException {
-        List<Object> values = Lists.newArrayList();
+        List<Object> values = new ArrayList<>();
         XContentParser.Token token;
         while ((token = parser.nextToken()) != XContentParser.Token.END_ARRAY) {
             Object value = parser.objectBytes();
